--- conflicted
+++ resolved
@@ -1,8 +1,5 @@
-<<<<<<< HEAD
-version = "0.9.0-rc3"
-=======
-version = "0.9.0-rc2"
->>>>>>> 04c9daa3
+
+version = "0.9.0-rc4"
 import sys, logging
 logging.basicConfig()
 
