--- conflicted
+++ resolved
@@ -33,11 +33,7 @@
 __contact__ = "Jerome.Kieffer@ESRF.eu"
 __license__ = "GPLv3+"
 __copyright__ = "European Synchrotron Radiation Facility, Grenoble, France"
-<<<<<<< HEAD
-__date__ = "18/04/2017"
-=======
 __date__ = "19/04/2017"
->>>>>>> 62be20ce
 __status__ = "production"
 
 import os
@@ -989,13 +985,9 @@
             elif action == "assign":
                 # Re assign a group of point to a ring ...
                 if self.peakPicker and self.peakPicker.points:
-<<<<<<< HEAD
                     control_points = self.peakPicker.points
                     control_points.readRingNrFromKeyboard()
-=======
-                    self.peakPicker.points.readRingNrFromKeyboard()
-                    self.peakPicker.points.save(self.basename + ".npt")
->>>>>>> 62be20ce
+                    control_points.save(self.basename + ".npt")
                     if self.weighted:
                         self.data = self.peakPicker.points.getWeightedList(self.peakPicker.data)
                     else:
