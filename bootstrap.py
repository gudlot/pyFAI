--- conflicted
+++ resolved
@@ -80,11 +80,7 @@
 def runfile(fname):
     try:
         execfile(fname)
-<<<<<<< HEAD
     except (SyntaxError, NameError) as error:
-=======
-    except (NameError, SyntaxError) as error:
->>>>>>> 4329207f
         print(error)
         env = os.environ.copy()
         env.update({"PYTHONPATH": LIBPATH + os.pathsep + os.environ.get("PYTHONPATH", ""),
