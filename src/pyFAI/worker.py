--- conflicted
+++ resolved
@@ -45,11 +45,7 @@
 __contact__ = "Jerome.Kieffer@ESRF.eu"
 __license__ = "MIT"
 __copyright__ = "European Synchrotron Radiation Facility, Grenoble, France"
-<<<<<<< HEAD
-__date__ = "03/02/2025"
-=======
 __date__ = "14/02/2025"
->>>>>>> bc0bbdf6
 __status__ = "development"
 
 import threading
@@ -292,22 +288,12 @@
             self._shape = shape
             if self.ai.detector.force_pixel:
                 mask = self.ai.detector.mask
-<<<<<<< HEAD
-                print(f"before rebin, mask has {(mask!=0).sum()} pixels")
-                res = self.ai.detector.guess_binning(shape)
-                if res and mask is not None:
-                    new_shape = numpy.array(self.ai.detector.shape)
-                    # print(f"mask was  {mask.shape}")
-                    if numpy.all(new_shape<numpy.array(mask.shape)):
-                        self.ai.detector.mask = (rebin(mask, self.ai.detector.binning)!=0)
-=======
                 logger.info(f"Before rebin, mask has {(mask!=0).sum()} pixels")
                 res = self.ai.detector.guess_binning(shape)
                 if res and mask is not None:
                     new_shape = numpy.array(self.ai.detector.shape)
                     if numpy.all(new_shape < numpy.array(mask.shape)):
                         self.ai.detector.mask = (rebin(mask, self.ai.detector.binning) != 0)
->>>>>>> bc0bbdf6
                         logger.info(f"reconfig: mask has been rebinned from {mask.shape} to {self.ai.detector.mask.shape}. Masking {self.ai.detector.mask.sum()} pixels")
             else:
                 self.ai.detector.shape = shape
