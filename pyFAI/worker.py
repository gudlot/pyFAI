#!/usr/bin/env python
# -*- coding: utf-8 -*-
#
#    Project: Azimuthal integration
#             https://github.com/silx-kit/pyFAI
#
#    Copyright (C) 2015-2018 European Synchrotron Radiation Facility, Grenoble, France
#
#    Principal author:       Jérôme Kieffer (Jerome.Kieffer@ESRF.eu)
#
# Permission is hereby granted, free of charge, to any person obtaining a copy
# of this software and associated documentation files (the "Software"), to deal
# in the Software without restriction, including without limitation the rights
# to use, copy, modify, merge, publish, distribute, sublicense, and/or sell
# copies of the Software, and to permit persons to whom the Software is
# furnished to do so, subject to the following conditions:
#
# The above copyright notice and this permission notice shall be included in
# all copies or substantial portions of the Software.
#
# THE SOFTWARE IS PROVIDED "AS IS", WITHOUT WARRANTY OF ANY KIND, EXPRESS OR
# IMPLIED, INCLUDING BUT NOT LIMITED TO THE WARRANTIES OF MERCHANTABILITY,
# FITNESS FOR A PARTICULAR PURPOSE AND NONINFRINGEMENT. IN NO EVENT SHALL THE
# AUTHORS OR COPYRIGHT HOLDERS BE LIABLE FOR ANY CLAIM, DAMAGES OR OTHER
# LIABILITY, WHETHER IN AN ACTION OF CONTRACT, TORT OR OTHERWISE, ARISING FROM,
# OUT OF OR IN CONNECTION WITH THE SOFTWARE OR THE USE OR OTHER DEALINGS IN
# THE SOFTWARE.

"""This module contains the Worker class:

A tool able to perform azimuthal integration with:
additional saving capabilities like

- save as 2/3D structure in a HDF5 File
- read from HDF5 files

Aims at being integrated into a plugin like LImA or as model for the GUI

The configuration of this class is mainly done via a dictionary transmitted as a JSON string:
Here are the valid keys:

- "dist"
- "poni1"
- "poni2"
- "rot1"
- "rot3"
- "rot2"
- "pixel1"
- "pixel2"
- "splineFile"
- "wavelength"
- "poni" #path of the file
- "chi_discontinuity_at_0"
- "do_mask"
- "do_dark"
- "do_azimuthal_range"
- "do_flat"
- "do_2D"
- "azimuth_range_min"
- "azimuth_range_max"
- "polarization_factor"
- "nbpt_rad"
- "do_solid_angle"
- "do_radial_range"
- "do_poisson"
- "delta_dummy"
- "nbpt_azim"
- "flat_field"
- "radial_range_min"
- "dark_current"
- "do_polarization"
- "mask_file"
- "detector"
- "unit"
- "radial_range_max"
- "val_dummy"
- "do_dummy"
- "method"
"""


from __future__ import with_statement, print_function, division

__author__ = "Jerome Kieffer"
__contact__ = "Jerome.Kieffer@ESRF.eu"
__license__ = "MIT"
__copyright__ = "European Synchrotron Radiation Facility, Grenoble, France"
<<<<<<< HEAD
__date__ = "30/10/2018"
=======
__date__ = "16/11/2018"
>>>>>>> cc7b11cb
__status__ = "development"

import threading
import os.path
import logging
import json

logger = logging.getLogger(__name__)

import numpy
import fabio
from .detectors import detector_factory
from .azimuthalIntegrator import AzimuthalIntegrator
from .distortion import Distortion
from . import units
<<<<<<< HEAD
from .preproc import preproc as preproc_numpy
=======
from .engines.preproc import preproc as preproc_numpy
>>>>>>> cc7b11cb
try:
    from .ext.preproc import preproc
except ImportError as err:
    logger.warning("Unable to import Cython version of preproc: %s", err)
    preproc = preproc_numpy
    USE_CYTHON = False
else:
    USE_CYTHON = True


def make_ai(config):
    """Create an Azimuthal integrator from the configuration
    stand alone function !

    :param config: dict with all parameters
    :return: configured (but uninitialized) AzimuthalIntgrator
    """
    poni = config.get("poni")
    if poni and os.path.isfile(poni):
        ai = AzimuthalIntegrator.sload(poni)
    else:
        ai = AzimuthalIntegrator()

    detector = config.get("detector", None)
    if detector:
        ai.detector = detector_factory(detector)

    wavelength = config.get("wavelength", 0)
    if wavelength:
        if wavelength <= 0 or wavelength > 1e-6:
            logger.warning("Wavelength is in meter ... unlikely value %s", wavelength)
        ai.wavelength = wavelength

    splinefile = config.get("splineFile")
    if splinefile and os.path.isfile(splinefile):
        ai.detector.splineFile = splinefile

    for key in ("pixel1", "pixel2", "dist", "poni1", "poni2", "rot1", "rot2", "rot3"):
        value = config.get(key)
        if value is not None:
            ai.__setattr__(key, value)
    if config.get("chi_discontinuity_at_0"):
        ai.setChiDiscAtZero()

    mask_file = config.get("mask_file")
    if mask_file and config.get("do_mask"):
        if os.path.exists(mask_file):
            try:
                mask = fabio.open(mask_file).data
            except Exception as error:
                logger.error("Unable to load mask file %s, error %s", mask_file, error)
            else:
                ai.mask = mask

    dark_files = [i.strip() for i in config.get("dark_current", "").split(",")
                  if os.path.isfile(i.strip())]
    if dark_files and config.get("do_dark"):
        ai.set_darkfiles(dark_files)

    flat_files = [i.strip() for i in config.get("flat_field", "").split(",")
                  if os.path.isfile(i.strip())]
    if flat_files and config.get("do_flat"):
        ai.set_flatfiles(flat_files)

    return ai


class Worker(object):
    def __init__(self, azimuthalIntegrator=None,
                 shapeIn=(2048, 2048), shapeOut=(360, 500),
                 unit="r_mm", dummy=None, delta_dummy=None,
                 azimuthalIntgrator=None):
        """
        :param AzimuthalIntegrator azimuthalIntegrator: An AzimuthalIntegrator instance
        :param AzimuthalIntegrator azimuthalIntgrator: An AzimuthalIntegrator instance (deprecated)
        :param shapeIn: image size in input
        :param shapeOut: Integrated size: can be (1,2000) for 1D integration
        :param unit: can be "2th_deg, r_mm or q_nm^-1 ...
        """
        # TODO remove it in few month (added on 2016-08-04)
        if azimuthalIntgrator is not None:
            logger.warning("'Worker(azimuthalIntgrator=...)' parameter is deprecated cause it contains a typo. Please use 'azimuthalIntegrator='")
            azimuthalIntegrator = azimuthalIntgrator

        self._sem = threading.Semaphore()
        if azimuthalIntegrator is None:
            self.ai = AzimuthalIntegrator()
        else:
            self.ai = azimuthalIntegrator
#        self.config = {}
#        self.config_file = "azimInt.json"
#        self.nbpt_azim = 0
#        if type(config) == dict:
#            self.config = config
#        elif type(config) in types.StringTypes:
#            if os.path.isfile(config):
#                with open(config, "r") as f:
#                    self.config = json.load(f)
#                self.config_file(config)
#            else:
#                self.config = json.loads(config)
#        if self.config:
#            self.configure()
        self._normalization_factor = None  # Value of the monitor: divides the intensity by this value for normalization
        self.nbpt_azim, self.nbpt_rad = shapeOut
        self._unit = units.to_unit(unit)
        self.polarization_factor = None
        self.dummy = dummy
        self.delta_dummy = delta_dummy
        self.correct_solid_angle = True
        self.dark_current_image = None
        self.flat_field_image = None
        self.mask_image = None
        self.subdir = ""
        self.extension = None
        self.do_poisson = None
        self.needs_reset = True
        self.output = "numpy"  # exports as numpy array by default
        self.shape = shapeIn
        self.method = "csr"
        self.radial = None
        self.azimuthal = None
        self.radial_range = None
        self.azimuth_range = None
        self.safe = True

    def __repr__(self):
        """
        pretty print of myself
        """
        lstout = ["Azimuthal Integrator:", self.ai.__repr__(),
                  "Input image shape: %s" % list(self.shape),
                  "Number of points in radial direction: %s" % self.nbpt_rad,
                  "Number of points in azimuthal direction: %s" % self.nbpt_azim,
                  "Unit in radial dimension: %s" % self.unit,
                  "Correct for solid angle: %s" % self.correct_solid_angle,
                  "Polarization factor: %s" % self.polarization_factor,
                  "Dark current image: %s" % self.dark_current_image,
                  "Flat field image: %s" % self.flat_field_image,
                  "Mask image: %s" % self.mask_image,
                  "Dummy: %s,\tDelta_Dummy: %s" % (self.dummy, self.delta_dummy),
                  "Directory: %s, \tExtension: %s" % (self.subdir, self.extension),
                  "Radial range: %s" % self.radial_range,
                  "Azimuth range: %s" % self.azimuth_range]
        return os.linesep.join(lstout)

    def do_2D(self):
        return self.nbpt_azim > 1

    def reset(self):
        """
        this is just to force the integrator to initialize
        """
        if self.needs_reset:
            with self._sem:
                if self.needs_reset:
                    self.ai.reset()
                    self.needs_reset = False
        # print self.__repr__()

    def reconfig(self, shape=(2048, 2048), sync=False):
        """
        This is just to force the integrator to initialize with a given input image shape

        :param shape: shape of the input image
        :param sync: return only when synchronized
        """
        self.shape = shape
        self.ai.reset()
        self.warmup(sync)

    def process(self, data, variance=None, normalization_factor=1.0, writer=None, metadata=None):
        """
        Process a frame
        #TODO:
        dark, flat, sa are missing

        :param data: numpy array containing the input image
        :param writer: An open writer in which 'write' will be called with the result of the integration
        """

        with self._sem:
            monitor = self._normalization_factor * normalization_factor if self._normalization_factor else normalization_factor
        kwarg = {"unit": self.unit,
                 "dummy": self.dummy,
                 "delta_dummy": self.delta_dummy,
                 "method": self.method,
                 "polarization_factor": self.polarization_factor,
                 # "filename": None,
                 "safe": self.safe,
                 "data": data,
                 "correctSolidAngle": self.correct_solid_angle,
                 "safe": self.safe,
                 "variance": variance
                 }

        if metadata is not None:
            kwarg["metadata"] = metadata

        if monitor is not None:
            kwarg["normalization_factor"] = monitor

        if self.do_2D():
            kwarg["npt_rad"] = self.nbpt_rad
            kwarg["npt_azim"] = self.nbpt_azim
            # if "filename" in kwarg:
            #    if self.extension:
            #        kwarg["filename"] += self.extension
            #    else:
            #        kwarg["filename"] += ".azim"
        else:
            kwarg["npt"] = self.nbpt_rad
            # if "filename" in kwarg:
            #    if self.extension:
            #        kwarg["filename"] += self.extension
            #    else:
            #        kwarg["filename"] += ".xy"
        if self.do_poisson:
            kwarg["error_model"] = "poisson"
        else:
            kwarg["error_model"] = None

        if self.radial_range is not None:
            kwarg["radial_range"] = self.radial_range

        if self.azimuth_range is not None:
            kwarg["azimuth_range"] = self.azimuth_range

        error = None
        try:
            if self.do_2D():
                integrated_result = self.ai.integrate2d(**kwarg)
                self.radial = integrated_result.radial
                self.azimuthal = integrated_result.azimuthal
                result = integrated_result.intensity
                if variance is not None:
                    error = integrated_result.sigma
            else:
                integrated_result = self.ai.integrate1d(**kwarg)
                self.radial = integrated_result.radial
                self.azimuthal = None
                result = numpy.vstack(integrated_result).T

        except Exception as err:
            err2 = ["error in integration do_2d: %s" % self.do_2D(),
                    str(err.__class__.__name__),
                    str(err),
                    "data.shape: %s" % (data.shape,),
                    "data.size: %s" % data.size,
                    "ai:",
                    str(self.ai),
                    "method:",
                    kwarg.get("method")
                    # str(self.ai._csr_integrator),
                    # "csr size: %s" % self.ai._lut_integrator.size
                    ]
            logger.error("\n".join(err2))
            raise err

        if writer is not None:
            writer.write(integrated_result)

        if self.output == "numpy":
            if (variance is not  None) and (error is not None):
                return result, error
            else:
                return result

    def setSubdir(self, path):
        """
        Set the relative or absolute path for processed data
        """
        self.subdir = path

    def setExtension(self, ext):
        """
        enforce the extension of the processed data file written
        """
        if ext:
            self.extension = ext
        else:
            self.extension = None

    def setDarkcurrentFile(self, imagefile):
        self.ai.set_darkfiles(imagefile)
        self.dark_current_image = imagefile

    def setFlatfieldFile(self, imagefile):
        self.ai.set_flatfiles(imagefile)
        self.flat_field_image = imagefile

    def setJsonConfig(self, jsonconfig):
        print("start config ...")
        if os.path.isfile(jsonconfig):
            with open(jsonconfig, "r") as f:
                config = json.load(f)
        else:
            config = json.loads(jsonconfig)
        if "poni" in config:
            poni = config["poni"]
            if poni and os.path.isfile(poni):
                self.ai = AzimuthalIntegrator.sload(poni)

        detector = config.get("detector", "detector")
        self.ai.detector = detector_factory(detector)

        if "wavelength" in config:
            wavelength = config["wavelength"]
            try:
                fwavelength = float(wavelength)
            except ValueError:
                logger.error("Unable to convert wavelength to float: %s", wavelength)
            else:
                if fwavelength <= 0 or fwavelength > 1e-6:
                    logger.warning("Wavelength is in meter ... unlikely value %s", fwavelength)
                self.ai.wavelength = fwavelength

        splineFile = config.get("splineFile")
        if splineFile and os.path.isfile(splineFile):
            self.ai.detector.splineFile = splineFile
        self.ai.pixel1 = float(config.get("pixel1", 1))
        self.ai.pixel2 = float(config.get("pixel2", 1))
        self.ai.dist = config.get("dist", 1)
        self.ai.poni1 = config.get("poni1", 0)
        self.ai.poni2 = config.get("poni2", 0)
        self.ai.rot1 = config.get("rot1", 0)
        self.ai.rot2 = config.get("rot2", 0)
        self.ai.rot3 = config.get("rot3", 0)

        if config.get("chi_discontinuity_at_0"):
            self.ai.setChiDiscAtZero()
        else:
            self.ai.setChiDiscAtPi()

        mask_file = config.get("mask_file")
        do_mask = config.get("do_mask")
        if mask_file and os.path.exists(mask_file) and do_mask:
            try:
                mask = fabio.open(mask_file).data
            except Exception as error:
                logger.error("Unable to load mask file %s, error %s", mask_file, error)
            else:
                self.ai.mask = mask
                self.mask_image = os.path.abspath(mask_file)

        self.ai.set_darkfiles([i.strip() for i in config.get("dark_current", "").split(",")
                               if os.path.isfile(i.strip())])
        self.ai.set_flatfiles([i.strip() for i in config.get("flat_field", "").split(",")
                               if os.path.isfile(i.strip())])
        self.dark_current_image = self.ai.darkfiles
        self.flat_field_image = self.ai.flatfiles
        if config.get("do_2D"):
            self.nbpt_azim = int(config.get("nbpt_azim"))
        else:
            self.nbpt_azim = 1
        if config.get("nbpt_rad"):
            self.nbpt_rad = int(config["nbpt_rad"])
        self.unit = units.to_unit(config.get("unit", units.TTH_DEG))
        self.do_poisson = config.get("do_poisson")
        if config.get("do_polarization"):
            self.polarization_factor = config.get("polarization_factor")
        else:
            self.polarization_factor = None

        if config.get("do_OpenCL"):
            self.method = "csr_ocl"
        else:
            self.method = "csr"

        logger.info(self.ai.__repr__())
        self.reset()
        # For now we do not calculate the LUT as the size of the input image is unknown

    def set_unit(self, value):
        self._unit = units.to_unit(value)

    def get_unit(self):
        return self._unit

    unit = property(get_unit, set_unit)

    def set_error_model(self, value):
        if value == "poisson":
            self.do_poisson = True
        elif value is None or value == "":
            self.do_poisson = False
        else:
            raise RuntimeError("Unsupported error model '%s'" % value)

    def get_error_model(self):
        if self.do_poisson:
            return "poisson"
        return None
    error_model = property(get_error_model, set_error_model)

    def get_config(self):
        """return configuration as a dictionary"""
        config = {"unit": str(self.unit)}
        for key in ["dist", "poni1", "poni2", "rot1", "rot3", "rot2", "pixel1", "pixel2", "splineFile", "wavelength"]:
            try:
                config[key] = self.ai.__getattribute__(key)
            except:
                pass
        for key in ["nbpt_azim", "nbpt_rad", "polarization_factor", "dummy", "delta_dummy",
                    "correct_solid_angle", "dark_current_image", "flat_field_image",
                    "mask_image", "do_poisson", "shape", "method"]:
            try:
                config[key] = self.__getattribute__(key)
            except:
                pass

        return config
#
#    "poni" #path of the file
#
#    "chi_discontinuity_at_0"
#    "do_mask"
#    "do_dark"
#    "do_azimuthal_range"
#    "do_flat"
#    "do_2D"
#    "azimuth_range_min"
#    "azimuth_range_max"
#
#    "polarization_factor"
#    "nbpt_rad"
#    "do_solid_angle"
#    "do_radial_range"
#    "do_poisson"
#    "delta_dummy"
#    "nbpt_azim"
#    "flat_field"
#    "radial_range_min"
#    "dark_current"
#    "do_polarization"
#    "mask_file"
#    "detector"
#    "unit"
#    "radial_range_max"
#    "val_dummy"
#    "do_dummy"
#    "method"
# }

    def get_json_config(self):
        """return configuration as a JSON string"""
        pass  # TODO

    def save_config(self, filename=None):
        if not filename:
            filename = self.config_file

    def warmup(self, sync=False):
        """
        Process a dummy image to ensure everything is initialized

        :param sync: wait for processing to be finished

        """
        t = threading.Thread(target=self.process,
                             name="init2d",
                             args=(numpy.zeros(self.shape, dtype=numpy.float32),))
        t.start()
        if sync:
            t.join()

    def get_normalization_factor(self):
        with self._sem:
            return self._normalization_factor

    def set_normalization_factor(self, value):
        with self._sem:
            self._normalization_factor = value
    normalization_factor = property(get_normalization_factor, set_normalization_factor)

    __call__ = process


class PixelwiseWorker(object):
    """
    Simple worker doing dark, flat, solid angle and polarization correction
    """
    def __init__(self, dark=None, flat=None, solidangle=None, polarization=None,
                 mask=None, dummy=None, delta_dummy=None, device=None,
                 empty=None, dtype="float32"):
        """Constructor of the worker

        :param dark: array
        :param flat: array
        :param solidangle: solid-angle array
        :param polarization: numpy array with 2D polarization corrections
        :param device: Used to influance OpenCL behavour: can be "cpu", "GPU", "Acc" or even an OpenCL context
        :param empty: value given for empty pixels by default
        :param dtype: unit (and precision) in which to perform calculation: float32 or float64
        """
        self.ctx = None
        if dark is not None:
            self.dark = numpy.ascontiguousarray(dark, dtype=numpy.float32)
        else:
            self.dark = None
        if flat is not None:
            self.flat = numpy.ascontiguousarray(flat, dtype=numpy.float32)
        else:
            self.flat = None
        if solidangle is not None:
            self.solidangle = numpy.ascontiguousarray(solidangle, dtype=numpy.float32)
        else:
            self.solidangle = None
        if polarization is not None:
            self.polarization = numpy.ascontiguousarray(polarization, dtype=numpy.float32)
        else:
            self.polarization = None

        if mask is None:
            self.mask = False
        elif mask.min() < 0 and mask.max() == 0:  # 0 is valid, <0 is invalid
            self.mask = (mask < 0).astype(numpy.int8)
        else:
            self.mask = mask.astype(numpy.int8)

        self.dummy = dummy
        self.delta_dummy = delta_dummy
        self.empty = float(empty) if empty else 0.0
        self.dtype = numpy.dtype(dtype).type

    def process(self, data, variance=None, normalization_factor=None,
                use_cython=USE_CYTHON):
        """
        Process the data and apply a normalization factor
        :param data: input data
        :param variance: the variance associated to the data
        :param normalization: normalization factor
        :return: processed data, optionally with the assiciated error if variance is provided
        """
        propagate_error = (variance is not None)
        if use_cython:
            method = preproc
        else:
            method = preproc_numpy
        temp_data = method(data,
                           variance=variance,
                           dark=self.dark,
                           flat=self.flat,
                           solidangle=self.solidangle,
                           polarization=self.polarization,
                           absorption=None,
                           mask=self.mask,
                           dummy=self.dummy,
                           delta_dummy=self.delta_dummy,
                           normalization_factor=normalization_factor,
                           empty=self.empty,
                           poissonian=0,
                           dtype=self.dtype)
        if propagate_error:
            proc_data = temp_data[..., 0]
            proc_variance = temp_data[..., 1]
            proc_norm = temp_data[..., 2]
            proc_data /= proc_norm
            proc_error = numpy.sqrt(proc_variance) / proc_norm
            return proc_data, proc_error
        else:
            proc_data = temp_data
            return proc_data

    __call__ = process


class DistortionWorker(object):
    """
    Simple worker doing dark, flat, solid angle and polarization correction
    """
    def __init__(self, detector=None, dark=None, flat=None, solidangle=None, polarization=None,
                 mask=None, dummy=None, delta_dummy=None, device=None):
        """Constructor of the worker
        :param dark: array
        :param flat: array
        :param solidangle: solid-angle array
        :param polarization: numpy array with 2D polarization corrections
        :param device: Used to influance OpenCL behavour: can be "cpu", "GPU", "Acc" or even an OpenCL context

        """

        self.ctx = None
        if dark is not None:
            self.dark = numpy.ascontiguousarray(dark, dtype=numpy.float32)
        else:
            self.dark = None
        if flat is not None:
            self.flat = numpy.ascontiguousarray(flat, dtype=numpy.float32)
        else:
            self.flat = None
        if solidangle is not None:
            self.solidangle = numpy.ascontiguousarray(solidangle, dtype=numpy.float32)
        else:
            self.solidangle = None
        if polarization is not None:
            self.polarization = numpy.ascontiguousarray(polarization, dtype=numpy.float32)
        else:
            self.polarization = None

        if mask is None:
            self.mask = False
        elif mask.min() < 0 and mask.max() == 0:  # 0 is valid, <0 is invalid
            self.mask = (mask < 0)
        else:
            self.mask = mask.astype(bool)

        self.dummy = dummy
        self.delta_dummy = delta_dummy
        if device is not None:
            logger.warning("GPU is not yet implemented")

        if detector is None:
            self.distortion = None
        else:
            self.distortion = Distortion(detector, method="LUT", device=device,
                                         mask=self.mask, empty=self.dummy or 0)

    def process(self, data, variance=None,
                normalization_factor=1.0):
        """
        Process the data and apply a normalization factor
        :param data: input data
        :param variance: the variance associated to the data
        :param normalization: normalization factor
        :return: processed data
        
        """
        proc_data = preproc(data,
                            variance=variance,
                            dark=self.dark,
                            flat=self.flat,
                            solidangle=self.solidangle,
                            polarization=self.polarization,
                            absorption=None,
                            mask=self.mask,
                            dummy=self.dummy,
                            delta_dummy=self.delta_dummy,
                            normalization_factor=normalization_factor,
                            empty=None)

        if self.distortion is not None:
            return self.distortion.correct(proc_data, self.dummy, self.delta_dummy)
        else:
            return data

    __call__ = process<|MERGE_RESOLUTION|>--- conflicted
+++ resolved
@@ -85,11 +85,7 @@
 __contact__ = "Jerome.Kieffer@ESRF.eu"
 __license__ = "MIT"
 __copyright__ = "European Synchrotron Radiation Facility, Grenoble, France"
-<<<<<<< HEAD
-__date__ = "30/10/2018"
-=======
 __date__ = "16/11/2018"
->>>>>>> cc7b11cb
 __status__ = "development"
 
 import threading
@@ -105,11 +101,7 @@
 from .azimuthalIntegrator import AzimuthalIntegrator
 from .distortion import Distortion
 from . import units
-<<<<<<< HEAD
-from .preproc import preproc as preproc_numpy
-=======
 from .engines.preproc import preproc as preproc_numpy
->>>>>>> cc7b11cb
 try:
     from .ext.preproc import preproc
 except ImportError as err:
