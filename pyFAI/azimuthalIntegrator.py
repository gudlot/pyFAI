#!/usr/bin/env python
# -*- coding: utf-8 -*-
#
#    Project: Azimuthal integration
#             https://github.com/silx-kit/pyFAI
#
#    Copyright (C) 2012-2019 European Synchrotron Radiation Facility, Grenoble, France
#
#    Principal author:       Jérôme Kieffer (Jerome.Kieffer@ESRF.eu)
#
#  Permission is hereby granted, free of charge, to any person obtaining a copy
#  of this software and associated documentation files (the "Software"), to deal
#  in the Software without restriction, including without limitation the rights
#  to use, copy, modify, merge, publish, distribute, sublicense, and/or sell
#  copies of the Software, and to permit persons to whom the Software is
#  furnished to do so, subject to the following conditions:
#  .
#  The above copyright notice and this permission notice shall be included in
#  all copies or substantial portions of the Software.
#  .
#  THE SOFTWARE IS PROVIDED "AS IS", WITHOUT WARRANTY OF ANY KIND, EXPRESS OR
#  IMPLIED, INCLUDING BUT NOT LIMITED TO THE WARRANTIES OF MERCHANTABILITY,
#  FITNESS FOR A PARTICULAR PURPOSE AND NONINFRINGEMENT. IN NO EVENT SHALL THE
#  AUTHORS OR COPYRIGHT HOLDERS BE LIABLE FOR ANY CLAIM, DAMAGES OR OTHER
#  LIABILITY, WHETHER IN AN ACTION OF CONTRACT, TORT OR OTHERWISE, ARISING FROM,
#  OUT OF OR IN CONNECTION WITH THE SOFTWARE OR THE USE OR OTHER DEALINGS IN
#  THE SOFTWARE.

__author__ = "Jérôme Kieffer"
__contact__ = "Jerome.Kieffer@ESRF.eu"
__license__ = "MIT"
__copyright__ = "European Synchrotron Radiation Facility, Grenoble, France"
<<<<<<< HEAD
__date__ = "31/01/2023"
=======
__date__ = "22/02/2023"
>>>>>>> 05b68fc4
__status__ = "stable"
__docformat__ = 'restructuredtext'

import logging
logger = logging.getLogger(__name__)
import warnings
import threading
import gc
from math import pi, log
import numpy
from numpy import rad2deg
from .geometry import Geometry
from . import units
from .utils import EPS32, deg2rad, crc32
from .utils.decorators import deprecated, deprecated_warning
from .containers import Integrate1dResult, Integrate2dResult, SeparateResult, ErrorModel
from .io import DefaultAiWriter
from .io.ponifile import PoniFile
error = None
from .method_registry import IntegrationMethod

from .engines.preproc import preproc as preproc_np

try:
    from .ext.preproc import preproc as preproc_cy
except ImportError as err:
    logger.warning("ImportError pyFAI.ext.preproc %s", err)
    preproc = preproc_np
else:
    preproc = preproc_cy

from .load_integrators import ocl_azim_csr, ocl_azim_lut, ocl_sort, histogram, splitBBox, \
                                splitPixel, splitBBoxCSR, splitBBoxLUT, splitPixelFullCSR, \
                                histogram_engine, splitPixelFullLUT, splitBBoxCSC, splitPixelFullCSC
from .engines import Engine

# Few constants for engine names:
OCL_CSR_ENGINE = "ocl_csr_integr"
OCL_LUT_ENGINE = "ocl_lut_integr"
OCL_HIST_ENGINE = "ocl_histogram"
OCL_SORT_ENGINE = "ocl_sorter"
EXT_LUT_ENGINE = "lut_integrator"
EXT_CSR_ENGINE = "csr_integrator"

PREFERED_METHODS_1D = IntegrationMethod.select_method(1, split="full", algo="histogram") + \
                      IntegrationMethod.select_method(1, split="pseudo", algo="histogram") + \
                      IntegrationMethod.select_method(1, split="bbox", algo="histogram") + \
                      IntegrationMethod.select_method(1, split="no", algo="histogram")
PREFERED_METHODS_2D = IntegrationMethod.select_method(2, split="full", algo="histogram") + \
                      IntegrationMethod.select_method(2, split="pseudo", algo="histogram") + \
                      IntegrationMethod.select_method(2, split="bbox", algo="histogram") + \
                      IntegrationMethod.select_method(2, split="no", algo="histogram")


class AzimuthalIntegrator(Geometry):
    """
    This class is an azimuthal integrator based on P. Boesecke's
    geometry and histogram algorithm by Manolo S. del Rio and V.A Sole

    All geometry calculation are done in the Geometry class

    main methods are:

        >>> tth, I = ai.integrate1d(data, npt, unit="2th_deg")
        >>> q, I, sigma = ai.integrate1d(data, npt, unit="q_nm^-1", error_model="poisson")
        >>> regrouped = ai.integrate2d(data, npt_rad, npt_azim, unit="q_nm^-1")[0]
    """

    DEFAULT_METHOD_1D = PREFERED_METHODS_1D[0]
    DEFAULT_METHOD_2D = PREFERED_METHODS_2D[0]
    "Fail-safe low-memory integrator"

    USE_LEGACY_MASK_NORMALIZATION = True
    """If true, the Python engine integrator will normalize the mask to use the
    most frequent value of the mask as the non-masking value.

    This behaviour is not consistant with other engines and is now deprecated.
    This flag will be turned off in the comming releases.

    Turning off this flag force the user to provide a mask with 0 as non-masking
    value. And any non-zero as masking value (negative or positive value). A
    boolean mask is also accepted (`True` is the masking value).
    """

    def __init__(self, dist=1, poni1=0, poni2=0,
                 rot1=0, rot2=0, rot3=0,
                 pixel1=None, pixel2=None,
                 splineFile=None, detector=None, wavelength=None):
        """
        :param dist: distance sample - detector plan (orthogonal distance, not along the beam), in meter.
        :type dist: float
        :param poni1: coordinate of the point of normal incidence along the detector's first dimension, in meter
        :type poni1: float
        :param poni2: coordinate of the point of normal incidence along the detector's second dimension, in meter
        :type poni2: float
        :param rot1: first rotation from sample ref to detector's ref, in radians
        :type rot1: float
        :param rot2: second rotation from sample ref to detector's ref, in radians
        :type rot2: float
        :param rot3: third rotation from sample ref to detector's ref, in radians
        :type rot3: float
        :param pixel1: Deprecated. Pixel size of the fist dimension of the detector,  in meter.
            If both pixel1 and pixel2 are not None, detector pixel size is overwritten.
            Prefer defining the detector pixel size on the provided detector object.
            Prefer defining the detector pixel size on the provided detector
            object (``detector.pixel1 = 5e-6``).
        :type pixel1: float
        :param pixel2: Deprecated. Pixel size of the second dimension of the detector,  in meter.
            If both pixel1 and pixel2 are not None, detector pixel size is overwritten.
            Prefer defining the detector pixel size on the provided detector
            object (``detector.pixel2 = 5e-6``).
        :type pixel2: float
        :param splineFile: Deprecated. File containing the geometric distortion of the detector.
            If not None, pixel1 and pixel2 are ignored and detector spline is overwritten.
            Prefer defining the detector spline manually
            (``detector.splineFile = "file.spline"``).
        :type splineFile: str
        :param detector: name of the detector or Detector instance. String
            description is deprecated. Prefer using the result of the detector
            factory: ``pyFAI.detector_factory("eiger4m")``
        :type detector: str or pyFAI.Detector
        :param wavelength: Wave length used in meter
        :type wavelength: float
        """
        Geometry.__init__(self, dist, poni1, poni2,
                          rot1, rot2, rot3,
                          pixel1, pixel2, splineFile, detector, wavelength)

        # mask, maskfile, darkcurrent and flatfield are properties pointing to
        # self.detector now (16/06/2017)

        self._lock = threading.Semaphore()
        self.engines = {}  # key: name of the engine,

        self._empty = 0.0

    def reset(self):
        """Reset azimuthal integrator in addition to other arrays.
        """
        Geometry.reset(self)
        self.reset_engines()

    def reset_engines(self):
        """Urgently free memory by deleting all regrid-engines"""
        with self._lock:
            for key in list(self.engines.keys()):  # explicit copy
                self.engines.pop(key).reset()
        gc.collect()

    def create_mask(self, data, mask=None,
                    dummy=None, delta_dummy=None,
                    unit=None, radial_range=None,
                    azimuth_range=None,
                    mode="normal"):
        """
        Combines various masks into another one.

        :param data: input array of data
        :type data: ndarray
        :param mask: input mask (if none, self.mask is used)
        :type mask: ndarray
        :param dummy: value of dead pixels
        :type dummy: float
        :param delta_dumy: precision of dummy pixels
        :type delta_dummy: float
        :param mode: can be "normal" or "numpy" (inverted) or "where" applied to the mask
        :type mode: str

        :return: the new mask
        :rtype: ndarray of bool

        This method combine two masks (dynamic mask from *data &
        dummy* and *mask*) to generate a new one with the 'or' binary
        operation.  One can adjust the level, with the *dummy* and
        the *delta_dummy* parameter, when you consider the *data*
        values needs to be masked out.

        This method can work in two different *mode*:

            * "normal": False for valid pixels, True for bad pixels
            * "numpy": True for valid pixels, false for others
            * "where": does a numpy.where on the "numpy" output

        This method tries to accomodate various types of masks (like
        valid=0 & masked=-1, ...)

        Note for the developper: we use a lot of numpy.logical_or in this method,
        the out= argument allows to recycle buffers and save considerable time in
        allocating temporary arrays.
        """
        logical_or = numpy.logical_or
        shape = data.shape
        #       ^^^^   this is why data is mandatory !
        if mask is None:
            mask = self.mask
        if mask is None:
            mask = numpy.zeros(shape, dtype=bool)
        else:
            mask = mask.astype(bool)
        if self.USE_LEGACY_MASK_NORMALIZATION:
            if mask.sum(dtype=int) > mask.size // 2:
                reason = "The provided mask is not complient with other engines. "\
                    "The feature which automatically invert it will be removed soon. "\
                    "For more information see https://github.com/silx-kit/pyFAI/pull/868"
                deprecated_warning(__name__, name="provided mask content", reason=reason)
                numpy.logical_not(mask, mask)
        if (mask.shape != shape):
            try:
                mask = mask[:shape[0],:shape[1]]
            except Exception as error:  # IGNORE:W0703
                logger.error("Mask provided has wrong shape:"
                             " expected: %s, got %s, error: %s",
                             shape, mask.shape, error)
                mask = numpy.zeros(shape, dtype=bool)
        if dummy is not None:
            if delta_dummy is None:
                logical_or(mask, (data == dummy), out=mask)
            else:
                logical_or(mask, abs(data - dummy) <= delta_dummy, out=mask)

        if radial_range is not None:
            assert unit, "unit is needed when building a mask based on radial_range"
            rad = self.array_from_unit(shape, "center", unit, scale=False)
            logical_or(mask, rad < radial_range[0], out=mask)
            logical_or(mask, rad > radial_range[1], out=mask)
        if azimuth_range is not None:
            chi = self.chiArray(shape)
            logical_or(mask, chi < azimuth_range[0], out=mask)
            logical_or(mask, chi > azimuth_range[1], out=mask)

        # Prepare alternative representation for output:
        if mode == "numpy":
            numpy.logical_not(mask, mask)
        elif mode == "where":
            mask = numpy.where(numpy.logical_not(mask))
        return mask

    def dark_correction(self, data, dark=None):
        """
        Correct for Dark-current effects.
        If dark is not defined, correct for a dark set by "set_darkfiles"

        :param data: input ndarray with the image
        :param dark: ndarray with dark noise or None
        :return: 2tuple: corrected_data, dark_actually used (or None)
        """
        dark = dark if dark is not None else self.detector.darkcurrent
        if dark is not None:
            return data - dark, dark
        else:
            return data, None

    def flat_correction(self, data, flat=None):
        """
        Correct for flat field.
        If flat is not defined, correct for a flat set by "set_flatfiles"

        :param data: input ndarray with the image
        :param flat: ndarray with flatfield or None for no correction
        :return: 2tuple: corrected_data, flat_actually used (or None)
        """
        flat = flat if flat is not None else self.detector.flatfield
        if flat is not None:
            return data / flat, flat
        else:
            return data, None

    def _normalize_method(self, method, dim, default):
        """
        :rtype: IntegrationMethod
        """
        requested_method = method
        method = IntegrationMethod.select_one_available(method, dim=dim, default=None, degradable=False)
        if method is not None:
            return method
        method = IntegrationMethod.select_one_available(requested_method, dim=dim, default=default, degradable=True)
        logger.warning("Method requested '%s' not available. Method '%s' will be used", requested_method, method)
        return default

    def setup_sparse_integrator(self,
                                shape,
                                npt,
                                mask=None,
                                pos0_range=None, pos1_range=None,
                                mask_checksum=None, unit=units.TTH,
                                split="bbox", algo="CSR",
                                empty=None, scale=True):
        """
        Prepare a sparse-matrix integrator based on LUT, CSR or CSC format

        :param shape: shape of the dataset
        :type shape: (int, int)
        :param npt: number of points in the the output pattern
        :type npt: int or (int, int)
        :param mask: array with masked pixel (1=masked)
        :type mask: ndarray
        :param pos0_range: range in radial dimension
        :type pos0_range: (float, float)
        :param pos1_range: range in azimuthal dimension
        :type pos1_range: (float, float)
        :param mask_checksum: checksum of the mask buffer
        :type mask_checksum: int (or anything else ...)
        :param unit: use to propagate the LUT object for further checkings
        :type unit: pyFAI.units.Unit
        :param split: Splitting scheme: valid options are "no", "bbox", "full"
        :param algo: Sparse matrix format to use: "LUT", "CSR" or "CSC"
        :param empty: override the default empty value
        :param scale: set to False for working in S.I. units for pos0_range
                      which is faster. By default assumes pos0_range has `units`
                      Note that pos1_range, the chi-angle, is expected in radians


        This method is called when a look-up table needs to be set-up.
        The *shape* parameter, correspond to the shape of the original
        datatset. It is possible to customize the number of point of
        the output histogram with the *npt* parameter which can be
        either an integer for an 1D integration or a 2-tuple of
        integer in case of a 2D integration. The LUT will have a
        different shape: (npt, lut_max_size), the later parameter
        being calculated during the instanciation of the splitBBoxLUT
        class.

        It is possible to prepare the LUT with a predefine
        *mask*. This operation can speedup the computation of the
        later integrations. Instead of applying the patch on the
        dataset, it is taken into account during the histogram
        computation. If provided the *mask_checksum* prevent the
        re-calculation of the mask. When the mask changes, its
        checksum is used to reset (or not) the LUT (which is a very
        time consuming operation !)

        It is also possible to restrain the range of the 1D or 2D
        pattern with the *pos1_range* and *pos2_range*.

        The *unit* parameter is just propagated to the LUT integrator
        for further checkings: The aim is to prevent an integration to
        be performed in 2th-space when the LUT was setup in q space.
        """
        if scale and pos0_range:
            unit = units.to_unit(unit)
            pos0_scale = unit.scale
            pos0_range = tuple(pos0_range[i] / pos0_scale for i in (0, -1))
        empty = self._empty if empty is None else empty
        if "__len__" in dir(npt) and len(npt) == 2:
            int2d = True
        else:
            int2d = False
        if split == "full":
            pos = self.array_from_unit(shape, "corner", unit, scale=False)
        else:
            pos0 = self.array_from_unit(shape, "center", unit, scale=False)
            if split == "no":
                dpos0 = None
            else:
                dpos0 = self.array_from_unit(shape, "delta", unit, scale=False)
            if (pos1_range is None) and (not int2d):
                pos1 = None
                dpos1 = None
            else:
                pos1 = self.chiArray(shape)
                if split == "no":
                    dpos1 = None
                else:
                    dpos1 = self.deltaChi(shape)
            if (pos1_range is None) and (not int2d):
                pos1 = None
                dpos1 = None
            else:
                pos1 = self.chiArray(shape)
                dpos1 = self.deltaChi(shape)

        if mask is None:
            mask_checksum = None
        else:
            assert mask.shape == shape
        algo = algo.upper()
        if algo == "LUT":
            if split == "full":
                if int2d:
                    return splitPixelFullLUT.HistoLUT2dFullSplit(pos,
                                                    bins=npt,
                                                    pos0_range=pos0_range,
                                                    pos1_range=pos1_range,
                                                    mask=mask,
                                                    mask_checksum=mask_checksum,
                                                    allow_pos0_neg=False,
                                                    unit=unit,
                                                    chiDiscAtPi=self.chiDiscAtPi,
                                                    empty=empty)
                else:
                    return splitPixelFullLUT.HistoLUT1dFullSplit(pos,
                                                                 bins=npt,
                                                                 pos0_range=pos0_range,
                                                                 pos1_range=pos1_range,
                                                                 mask=mask,
                                                                 mask_checksum=mask_checksum,
                                                                 allow_pos0_neg=False,
                                                                 unit=unit,
                                                                 empty=empty)
            else:
                if int2d:
                    return splitBBoxLUT.HistoBBox2d(pos0, dpos0, pos1, dpos1,
                                                    bins=npt,
                                                    pos0_range=pos0_range,
                                                    pos1_range=pos1_range,
                                                    mask=mask,
                                                    mask_checksum=mask_checksum,
                                                    allow_pos0_neg=False,
                                                    unit=unit,
                                                    empty=empty)
                else:
                    return splitBBoxLUT.HistoBBox1d(pos0, dpos0, pos1, dpos1,
                                                    bins=npt,
                                                    pos0_range=pos0_range,
                                                    pos1_range=pos1_range,
                                                    mask=mask,
                                                    mask_checksum=mask_checksum,
                                                    allow_pos0_neg=False,
                                                    unit=unit,
                                                    empty=empty)
        elif algo == "CSR":
            if split == "full":
                if int2d:
                    return splitPixelFullCSR.FullSplitCSR_2d(pos,
                                                             bins=npt,
                                                             pos0_range=pos0_range,
                                                             pos1_range=pos1_range,
                                                             mask=mask,
                                                             mask_checksum=mask_checksum,
                                                             allow_pos0_neg=False,
                                                             unit=unit,
                                                             chiDiscAtPi=self.chiDiscAtPi,
                                                             empty=empty)
                else:
                    return splitPixelFullCSR.FullSplitCSR_1d(pos,
                                                             bins=npt,
                                                             pos0_range=pos0_range,
                                                             pos1_range=pos1_range,
                                                             mask=mask,
                                                             mask_checksum=mask_checksum,
                                                             allow_pos0_neg=False,
                                                             unit=unit,
                                                             empty=empty)
            else:
                if int2d:
                    return splitBBoxCSR.HistoBBox2d(pos0, dpos0, pos1, dpos1,
                                                    bins=npt,
                                                    pos0_range=pos0_range,
                                                    pos1_range=pos1_range,
                                                    mask=mask,
                                                    mask_checksum=mask_checksum,
                                                    allow_pos0_neg=False,
                                                    unit=unit,
                                                    empty=empty)
                else:
                    return splitBBoxCSR.HistoBBox1d(pos0, dpos0, pos1, dpos1,
                                                    bins=npt,
                                                    pos0_range=pos0_range,
                                                    pos1_range=pos1_range,
                                                    mask=mask,
                                                    mask_checksum=mask_checksum,
                                                    allow_pos0_neg=False,
                                                    unit=unit,
                                                    empty=empty)
        elif algo == "CSC":
            if split == "full":
                if int2d:
                    return splitPixelFullCSC.FullSplitCSC_2d(pos,
                                                             bins=npt,
                                                             pos0_range=pos0_range,
                                                             pos1_range=pos1_range,
                                                             mask=mask,
                                                             mask_checksum=mask_checksum,
                                                             allow_pos0_neg=False,
                                                             unit=unit,
                                                             chiDiscAtPi=self.chiDiscAtPi,
                                                             empty=empty)
                else:
                    return splitPixelFullCSC.FullSplitCSC_1d(pos,
                                                             bins=npt,
                                                             pos0_range=pos0_range,
                                                             pos1_range=pos1_range,
                                                             mask=mask,
                                                             mask_checksum=mask_checksum,
                                                             allow_pos0_neg=False,
                                                             unit=unit,
                                                             empty=empty)
            else:
                if int2d:
                    return splitBBoxCSC.HistoBBox2d(pos0, dpos0, pos1, dpos1,
                                                    bins=npt,
                                                    pos0_range=pos0_range,
                                                    pos1_range=pos1_range,
                                                    mask=mask,
                                                    mask_checksum=mask_checksum,
                                                    allow_pos0_neg=False,
                                                    unit=unit,
                                                    empty=empty)
                else:
                    return splitBBoxCSC.HistoBBox1d(pos0, dpos0, pos1, dpos1,
                                                    bins=npt,
                                                    pos0_range=pos0_range,
                                                    pos1_range=pos1_range,
                                                    mask=mask,
                                                    mask_checksum=mask_checksum,
                                                    allow_pos0_neg=False,
                                                    unit=unit,
                                                    empty=empty)

    @deprecated(since_version="0.22", only_once=True, replacement="setup_sparse_integrator", deprecated_since="0.22.0")
    def setup_LUT(self, shape, npt, mask=None,
                  pos0_range=None, pos1_range=None,
                  mask_checksum=None, unit=units.TTH,
                  split="bbox", empty=None, scale=True):
        """See documentation of setup_sparse_integrator where algo=LUT"""
        return self.setup_sparse_integrator(shape, npt, mask,
                                            pos0_range, pos1_range,
                                            mask_checksum, unit,
                                            split=split, algo="LUT",
                                            empty=empty, scale=scale)

    @deprecated(since_version="0.22", only_once=True, replacement="setup_sparse_integrator", deprecated_since="0.22.0")
    def setup_CSR(self, shape, npt, mask=None,
                  pos0_range=None, pos1_range=None,
                  mask_checksum=None, unit=units.TTH,
                  split="bbox", empty=None, scale=True):
        """See documentation of setup_sparse_integrator where algo=CSR"""
        return self.setup_sparse_integrator(shape, npt, mask,
                                            pos0_range, pos1_range,
                                            mask_checksum, unit,
                                            split=split, algo="CSR",
                                            empty=empty, scale=scale)

    @deprecated(since_version="0.20", only_once=True, replacement="integrate1d_ng", deprecated_since="0.20.0")
    def integrate1d_legacy(self, data, npt, filename=None,
                           correctSolidAngle=True,
                           variance=None, error_model=None,
                           radial_range=None, azimuth_range=None,
                           mask=None, dummy=None, delta_dummy=None,
                           polarization_factor=None, dark=None, flat=None,
                           method="csr", unit=units.Q, safe=True,
                           normalization_factor=1.0,
                           block_size=None, profile=False, metadata=None):
        """Calculate the azimuthal integrated Saxs curve in q(nm^-1) by default

        Multi algorithm implementation (tries to be bullet proof), suitable for SAXS, WAXS, ... and much more



        :param data: 2D array from the Detector/CCD camera
        :type data: ndarray
        :param npt: number of points in the output pattern
        :type npt: int
        :param filename: output filename in 2/3 column ascii format
        :type filename: str
        :param correctSolidAngle: correct for solid angle of each pixel if True
        :type correctSolidAngle: bool
        :param variance: array containing the variance of the data. If not available, no error propagation is done
        :type variance: ndarray
        :param error_model: When the variance is unknown, an error model can be given: "poisson" (variance = I), "azimuthal" (variance = (I-<I>)^2)
        :type error_model: str
        :param radial_range: The lower and upper range of the radial unit. If not provided, range is simply (data.min(), data.max()). Values outside the range are ignored.
        :type radial_range: (float, float), optional
        :param azimuth_range: The lower and upper range of the azimuthal angle in degree. If not provided, range is simply (data.min(), data.max()). Values outside the range are ignored.
        :type azimuth_range: (float, float), optional
        :param mask: array (same size as image) with 1 for masked pixels, and 0 for valid pixels
        :type mask: ndarray
        :param dummy: value for dead/masked pixels
        :type dummy: float
        :param delta_dummy: precision for dummy value
        :type delta_dummy: float
        :param polarization_factor: polarization factor between -1 (vertical) and +1 (horizontal).
               0 for circular polarization or random,
               None for no correction,
               True for using the former correction
        :type polarization_factor: float
        :param dark: dark noise image
        :type dark: ndarray
        :param flat: flat field image
        :type flat: ndarray
        :param method: can be "numpy", "cython", "BBox" or "splitpixel", "lut", "csr", "nosplit_csr", "full_csr", "lut_ocl" and "csr_ocl" if you want to go on GPU. To Specify the device: "csr_ocl_1,2"
        :type method: can be Method named tuple, IntegrationMethod instance or str to be parsed
        :param unit: Output units, can be "q_nm^-1", "q_A^-1", "2th_deg", "2th_rad", "r_mm" for now
        :type unit: pyFAI.units.Unit
        :param safe: Do some extra checks to ensure LUT/CSR is still valid. False is faster.
        :type safe: bool
        :param normalization_factor: Value of a normalization monitor
        :type normalization_factor: float
        :param block_size: size of the block for OpenCL integration (unused?)
        :param profile: set to True to enable profiling in OpenCL
        :param all: if true return a dictionary with many more parameters (deprecated, please refer to the documentation of Integrate1dResult).
        :type all: bool
        :param metadata: JSON serializable object containing the metadata, usually a dictionary.
        :return: q/2th/r bins center positions and regrouped intensity (and error array if variance or variance model provided)
        :rtype: Integrate1dResult, dict
        """
        method = self._normalize_method(method, dim=1, default=self.DEFAULT_METHOD_1D)
        assert method.dimension == 1
        unit = units.to_unit(unit)

        if mask is None:
            has_mask = "from detector"
            mask = self.mask
            mask_crc = self.detector.get_mask_crc()
            if mask is None:
                has_mask = False
                mask_crc = None
        else:
            has_mask = "provided"
            mask = numpy.ascontiguousarray(mask)
            mask_crc = crc32(mask)

        shape = data.shape
        pos0_scale = unit.scale

        if radial_range:
            radial_range = tuple(radial_range[i] / pos0_scale for i in (0, -1))
        if azimuth_range is not None:
            azimuth_range = self.normalize_azimuth_range(azimuth_range)

        if variance is not None:
            assert variance.size == data.size
        elif error_model:
            error_model = error_model.lower()
            if error_model == "poisson":
                variance = numpy.ascontiguousarray(data, numpy.float32)

        if correctSolidAngle:
            solidangle = self.solidAngleArray(shape, correctSolidAngle)
        else:
            solidangle = None

        if polarization_factor is None:
            polarization = polarization_crc = None
        else:
            polarization, polarization_crc = self.polarization(shape, polarization_factor, with_checksum=True)

        if dark is None:
            dark = self.detector.darkcurrent
            if dark is None:
                has_dark = False
            else:
                has_dark = "from detector"
        else:
            has_dark = "provided"

        if flat is None:
            flat = self.detector.flatfield
            if dark is None:
                has_flat = False
            else:
                has_flat = "from detector"
        else:
            has_flat = "provided"

        I = None
        sigma = None
        count = None
        sum_ = None

        if method.algo_lower == "lut":
            if EXT_LUT_ENGINE not in self.engines:
                engine = self.engines[EXT_LUT_ENGINE] = Engine()
            else:
                engine = self.engines[EXT_LUT_ENGINE]
            with engine.lock:
                integr = engine.engine
                reset = None
                if integr is None:
                    reset = "init"
                if (not reset) and safe:
                    if integr.unit != unit:
                        reset = "unit changed"
                    if integr.bins != npt:
                        reset = "number of points changed"
                    if integr.size != data.size:
                        reset = "input image size changed"
                    if (mask is not None) and\
                            (not integr.check_mask):
                        reset = "mask but LUT was without mask"
                    elif (mask is None) and (integr.check_mask):
                        reset = "no mask but LUT has mask"
                    elif (mask is not None) and\
                            (integr.mask_checksum != mask_crc):
                        reset = "mask changed"
                    if (radial_range is None) and\
                            (integr.pos0_range is not None):
                        reset = "radial_range was defined in LUT"
                    elif (radial_range is not None) and\
                            (integr.pos0_range != radial_range):
                        reset = ("radial_range is defined"
                                 " but not the same as in LUT")
                    if (azimuth_range is None) and\
                            (integr.pos1_range is not None):
                        reset = ("azimuth_range not defined and"
                                 " LUT had azimuth_range defined")
                    elif (azimuth_range is not None) and\
                            (integr.pos1_range != azimuth_range[0]):
                        reset = ("azimuth_range requested and"
                                 " LUT's azimuth_range don't match")
                if reset:
                    logger.info("AI.integrate1d: Resetting integrator because %s", reset)
                    split = method.split_lower
                    if split == "pseudo":
                        split = "full"
                    try:
                        integr = self.setup_sparse_integrator(shape, npt, mask=mask,
                                                pos0_range=radial_range, pos1_range=azimuth_range,
                                                mask_checksum=mask_crc,
                                                unit=unit, split=split, algo="LUT",
                                                scale=False)

                    except MemoryError:
                        # LUT method is hungry...
                        logger.warning("MemoryError: falling back on default forward implementation")
                        integr = None
                        self.reset_engines()
                        method = self.DEFAULT_METHOD_1D
                    else:
                        engine.set_engine(integr)
                if integr:
                    if method.impl_lower == "opencl":
                        # TODO: manage the target
                        if OCL_LUT_ENGINE in self.engines:
                            ocl_engine = self.engines[OCL_LUT_ENGINE]
                        else:
                            ocl_engine = self.engines[OCL_LUT_ENGINE] = Engine()
                        with ocl_engine.lock:
                            if method.target is not None:
                                platformid, deviceid = method.target
                            ocl_integr = ocl_engine.engine
                            if (ocl_integr is None) or \
                                    (ocl_integr.on_device["lut"] != integr.lut_checksum):
                                ocl_integr = ocl_azim_lut.OCL_LUT_Integrator(integr.lut,
                                                                             integr.size,
                                                                             platformid=platformid,
                                                                             deviceid=deviceid,
                                                                             checksum=integr.lut_checksum)
                                ocl_engine.set_engine(ocl_integr)
                            if ocl_integr is not None:
                                I, sum_, count = ocl_integr.integrate_legacy(data, dark=dark, flat=flat,
                                                                             solidangle=solidangle,
                                                                             solidangle_checksum=self._dssa_crc,
                                                                             dummy=dummy,
                                                                             delta_dummy=delta_dummy,
                                                                             polarization=polarization,
                                                                             polarization_checksum=polarization_crc,
                                                                             normalization_factor=normalization_factor)
                                qAxis = integr.bin_centers  # this will be copied later
                                if error_model == "azimuthal":

                                    variance = (data - self.calcfrom1d(qAxis * pos0_scale, I, dim1_unit=unit, shape=shape)) ** 2
                                if variance is not None:
                                    var1d, a, b = ocl_integr.integrate_legacy(variance,
                                                                              solidangle=None,
                                                                              dummy=dummy,
                                                                              delta_dummy=delta_dummy,
                                                                              normalization_factor=1.0,
                                                                              coef_power=2)
                                    with numpy.errstate(divide='ignore', invalid='ignore'):
                                        sigma = numpy.sqrt(a) / (b * normalization_factor)
                                    sigma[b == 0] = dummy if dummy is not None else self._empty
                    else:
                        qAxis, I, sum_, count = integr.integrate_legacy(data, dark=dark, flat=flat,
                                                                        solidAngle=solidangle,
                                                                        dummy=dummy,
                                                                        delta_dummy=delta_dummy,
                                                                        polarization=polarization,
                                                                        normalization_factor=normalization_factor)

                        if error_model == "azimuthal":
                            variance = (data - self.calcfrom1d(qAxis * pos0_scale, I, dim1_unit=unit, shape=shape)) ** 2
                        if variance is not None:
                            _, var1d, a, b = integr.integrate_legacy(variance,
                                                                     solidAngle=None,
                                                                     dummy=dummy,
                                                                     delta_dummy=delta_dummy,
                                                                     coef_power=2,
                                                                     normalization_factor=1.0)
                            with numpy.errstate(divide='ignore', invalid='ignore'):
                                sigma = numpy.sqrt(a) / (b * normalization_factor)
                            sigma[b == 0] = dummy if dummy is not None else self._empty

        if method.algo_lower == "csr":
            if EXT_CSR_ENGINE not in self.engines:
                engine = self.engines[EXT_CSR_ENGINE] = Engine()
            else:
                engine = self.engines[EXT_CSR_ENGINE]
            with engine.lock:
                integr = engine.engine
                reset = None

                if integr is None:
                    reset = "init"
                if (not reset) and safe:
                    if integr.unit != unit:
                        reset = "unit changed"
                    if integr.bins != npt:
                        reset = "number of points changed"
                    if integr.size != data.size:
                        reset = "input image size changed"
                    if (mask is not None) and\
                            (not integr.check_mask):
                        reset = "mask but CSR was without mask"
                    elif (mask is None) and (integr.check_mask):
                        reset = "no mask but CSR has mask"
                    elif (mask is not None) and\
                            (integr.mask_checksum != mask_crc):
                        reset = "mask changed"
                    if radial_range != integr.pos0_range:
                        reset = "radial_range changed"
                    if azimuth_range != integr.pos1_range:
                        reset = "azimuth_range changed"
                if reset:
                    logger.info("AI.integrate1d: Resetting integrator because %s", reset)
                    split = method.split_lower
                    if split == "pseudo":
                        split = "full"
                    try:
                        integr = self.setup_sparse_integrator(shape, npt, mask=mask,
                                                pos0_range=radial_range, pos1_range=azimuth_range,
                                                mask_checksum=mask_crc,
                                                unit=unit, split=split, algo="CSR",
                                                scale=False)
                    except MemoryError:  # CSR method is hungry...
                        logger.warning("MemoryError: falling back on forward implementation")
                        integr = None
                        self.reset_engines()
                        method = self.DEFAULT_METHOD_1D
                    else:
                        engine.set_engine(integr)
                if integr:
                    if method.impl_lower == "opencl":
                        # TODO: manage OpenCL targets
                        if OCL_CSR_ENGINE not in self.engines:
                            self.engines[OCL_CSR_ENGINE] = Engine()
                        ocl_engine = self.engines[OCL_CSR_ENGINE]
                        with ocl_engine.lock:
                            if method.target is not None:
                                platformid, deviceid = method.target
                            ocl_integr = ocl_engine.engine
                            if (ocl_integr is None) or \
                                    (ocl_integr.on_device["data"] != integr.lut_checksum):
                                ocl_integr = ocl_azim_csr.OCL_CSR_Integrator(integr.lut,
                                                                             integr.size,
                                                                             platformid=platformid,
                                                                             deviceid=deviceid,
                                                                             checksum=integr.lut_checksum,
                                                                             block_size=block_size,
                                                                             profile=profile)
                                ocl_engine.set_engine(ocl_integr)
                            I, sum_, count = ocl_integr.integrate_legacy(data, dark=dark, flat=flat,
                                                                         solidangle=solidangle,
                                                                         solidangle_checksum=self._dssa_crc,
                                                                         dummy=dummy,
                                                                         delta_dummy=delta_dummy,
                                                                         polarization=polarization,
                                                                         polarization_checksum=polarization_crc,
                                                                         normalization_factor=normalization_factor)
                            qAxis = integr.bin_centers  # this will be copied later
                            if error_model == "azimuthal":
                                variance = (data - self.calcfrom1d(qAxis * pos0_scale, I, dim1_unit=unit, shape=shape)) ** 2
                            if variance is not None:
                                var1d, a, b = ocl_integr.integrate(variance,
                                                                   solidangle=None,
                                                                   dummy=dummy,
                                                                   delta_dummy=delta_dummy)
                                with numpy.errstate(divide='ignore', invalid='ignore'):
                                    sigma = numpy.sqrt(a) / (b * normalization_factor)
                                sigma[b == 0] = dummy if dummy is not None else self._empty
                    else:
                        qAxis, I, sum_, count = integr.integrate_legacy(data, dark=dark, flat=flat,
                                                                        solidAngle=solidangle,
                                                                        dummy=dummy,
                                                                        delta_dummy=delta_dummy,
                                                                        polarization=polarization,
                                                                        normalization_factor=normalization_factor)

                        if error_model == "azimuthal":
                            variance = (data - self.calcfrom1d(qAxis * pos0_scale, I, dim1_unit=unit, shape=shape)) ** 2
                        if variance is not None:
                            _, var1d, a, b = integr.integrate_legacy(variance,
                                                                     solidAngle=None,
                                                                     dummy=dummy,
                                                                     delta_dummy=delta_dummy,
                                                                     normalization_factor=1.0)
                            with numpy.errstate(divide='ignore', invalid='ignore'):
                                sigma = numpy.sqrt(a) / (b * normalization_factor)
                            sigma[b == 0] = dummy if dummy is not None else self._empty

        if method.method[1:4] == ("full", "histogram", "cython"):
            logger.debug("integrate1d uses SplitPixel implementation")
            pos = self.array_from_unit(shape, "corner", unit, scale=False)
            qAxis, I, sum_, count = splitPixel.fullSplit1D(pos=pos,
                                                           weights=data,
                                                           bins=npt,
                                                           pos0_range=radial_range,
                                                           pos1_range=azimuth_range,
                                                           dummy=dummy,
                                                           delta_dummy=delta_dummy,
                                                           mask=mask,
                                                           dark=dark,
                                                           flat=flat,
                                                           solidangle=solidangle,
                                                           polarization=polarization,
                                                           normalization_factor=normalization_factor
                                                           )
            if error_model == "azimuthal":
                variance = (data - self.calcfrom1d(qAxis * pos0_scale, I, dim1_unit=unit, shape=shape)) ** 2
            if variance is not None:
                _, var1d, a, b = splitPixel.fullSplit1D(pos=pos,
                                                        weights=variance,
                                                        bins=npt,
                                                        pos0_range=radial_range,
                                                        pos1_range=azimuth_range,
                                                        dummy=dummy,
                                                        delta_dummy=delta_dummy,
                                                        mask=mask,
                                                        normalization_factor=1.0
                                                        )
                with numpy.errstate(divide='ignore', invalid='ignore'):
                    sigma = numpy.sqrt(a) / (b * normalization_factor)
                sigma[b == 0] = dummy if dummy is not None else self._empty

        if method.method[1:4] == ("bbox", "histogram", "cython"):
            logger.debug("integrate1d uses BBox implementation")
            if azimuth_range is not None:
                chi = self.chiArray(shape)
                dchi = self.deltaChi(shape)
            else:
                chi = None
                dchi = None
            pos0 = self.array_from_unit(shape, "center", unit, scale=False)
            dpos0 = self.array_from_unit(shape, "delta", unit, scale=False)
            qAxis, I, sum_, count = splitBBox.histoBBox1d(weights=data,
                                                          pos0=pos0,
                                                          delta_pos0=dpos0,
                                                          pos1=chi,
                                                          delta_pos1=dchi,
                                                          bins=npt,
                                                          pos0_range=radial_range,
                                                          pos1_range=azimuth_range,
                                                          dummy=dummy,
                                                          delta_dummy=delta_dummy,
                                                          mask=mask,
                                                          dark=dark,
                                                          flat=flat,
                                                          solidangle=solidangle,
                                                          polarization=polarization,
                                                          normalization_factor=normalization_factor)
            if error_model == "azimuthal":
                variance = (data - self.calcfrom1d(qAxis * pos0_scale, I, dim1_unit=unit, shape=shape)) ** 2
            if variance is not None:
                _, var1d, a, b = splitBBox.histoBBox1d(weights=variance,
                                                       pos0=pos0,
                                                       delta_pos0=dpos0,
                                                       pos1=chi,
                                                       delta_pos1=dchi,
                                                       bins=npt,
                                                       pos0_range=radial_range,
                                                       pos1_range=azimuth_range,
                                                       dummy=dummy,
                                                       delta_dummy=delta_dummy,
                                                       mask=mask,
                                                       )
                with numpy.errstate(divide='ignore', invalid='ignore'):
                    sigma = numpy.sqrt(a) / (b * normalization_factor)
                sigma[b == 0] = dummy if dummy is not None else self._empty

        if method.method[1:3] == ("no", "histogram") and method.impl_lower != "opencl":
            # Common part for  Numpy and Cython
            data = data.astype(numpy.float32)
            mask = self.create_mask(data, mask, dummy, delta_dummy,
                                    unit=unit,
                                    radial_range=radial_range,
                                    azimuth_range=azimuth_range,
                                    mode="where")
            pos0 = self.array_from_unit(shape, "center", unit, scale=False)
            if radial_range is None:
                radial_range = (pos0.min(), pos0.max())
            pos0 = pos0[mask]
            if dark is not None:
                data -= dark
            if flat is not None:
                data /= flat
            if polarization is not None:
                data /= polarization
            if solidangle is not None:
                data /= solidangle
            data = data[mask]
            if variance is not None:
                variance = variance[mask]

            if method.impl_lower == "cython":
                logger.debug("integrate1d uses cython implementation")
                qAxis, I, sum_, count = histogram.histogram(pos=pos0,
                                                            weights=data,
                                                            bins=npt,
                                                            bin_range=radial_range,
                                                            pixelSize_in_Pos=0,
                                                            empty=dummy if dummy is not None else self._empty,
                                                            normalization_factor=normalization_factor)
                if error_model == "azimuthal":
                    variance = (data - self.calcfrom1d(qAxis * pos0_scale, I, dim1_unit=unit, shape=shape)[mask]) ** 2
                if variance is not None:
                    _, var1d, a, b = histogram.histogram(pos=pos0,
                                                         weights=variance,
                                                         bins=npt,
                                                         bin_range=radial_range,
                                                         pixelSize_in_Pos=1,
                                                         empty=dummy if dummy is not None else self._empty)
                    with numpy.errstate(divide='ignore', invalid='ignore'):
                        sigma = numpy.sqrt(a) / (b * normalization_factor)
                    sigma[b == 0] = dummy if dummy is not None else self._empty
            elif method.impl_lower == "python":
                logger.debug("integrate1d uses Numpy implementation")
                count, b = numpy.histogram(pos0, npt, range=radial_range)
                qAxis = (b[1:] + b[:-1]) / 2.0
                sum_, b = numpy.histogram(pos0, npt, weights=data, range=radial_range)
                with numpy.errstate(divide='ignore', invalid='ignore'):
                    if error_model == "azimuthal":
                        variance = (data - self.calcfrom1d(qAxis * pos0_scale, I, dim1_unit=unit, shape=shape)[mask]) ** 2
                    if variance is not None:
                        var1d, b = numpy.histogram(pos0, npt, weights=variance, range=radial_range)
                        sigma = numpy.sqrt(var1d) / (count * normalization_factor)
                        sigma[count == 0] = dummy if dummy is not None else self._empty
                    with numpy.errstate(divide='ignore', invalid='ignore'):
                        I = sum_ / count / normalization_factor
                    I[count == 0] = dummy if dummy is not None else self._empty

        if pos0_scale:
            # not in place to make a copy
            qAxis = qAxis * pos0_scale

        result = Integrate1dResult(qAxis, I, sigma)
        result._set_method_called("integrate1d")
        result._set_method(method)
        result._set_compute_engine(str(method))
        result._set_unit(unit)
        result._set_sum(sum_)
        result._set_count(count)
        result._set_has_dark_correction(has_dark)
        result._set_has_flat_correction(has_flat)
        result._set_has_mask_applied(has_mask)
        result._set_polarization_factor(polarization_factor)
        result._set_normalization_factor(normalization_factor)
        result._set_metadata(metadata)

        if filename is not None:
            writer = DefaultAiWriter(filename, self)
            writer.write(result)

        return result

    _integrate1d_legacy = integrate1d_legacy

    def integrate1d_ng(self, data, npt, filename=None,
                       correctSolidAngle=True,
                       variance=None, error_model=None,
                       radial_range=None, azimuth_range=None,
                       mask=None, dummy=None, delta_dummy=None,
                       polarization_factor=None, dark=None, flat=None,
                       method="csr", unit=units.Q, safe=True,
                       normalization_factor=1.0,
                       metadata=None):
        """Calculate the azimuthal integration (1d) of a 2D image.

        Multi algorithm implementation (tries to be bullet proof), suitable for SAXS, WAXS, ... and much more
        Takes extra care of normalization and performs proper variance propagation.

        :param ndarray data: 2D array from the Detector/CCD camera
        :param int npt: number of points in the output pattern
        :param str filename: output filename in 2/3 column ascii format
        :param bool correctSolidAngle: correct for solid angle of each pixel if True
        :param ndarray variance: array containing the variance of the data.
        :param str error_model: When the variance is unknown, an error model can be given: "poisson" (variance = I), "azimuthal" (variance = (I-<I>)^2)
        :param radial_range: The lower and upper range of the radial unit. If not provided, range is simply (min, max). Values outside the range are ignored.
        :type radial_range: (float, float), optional
        :param azimuth_range: The lower and upper range of the azimuthal angle in degree. If not provided, range is simply (min, max). Values outside the range are ignored.
        :type azimuth_range: (float, float), optional
        :param ndarray mask: array with  0 for valid pixels, all other are masked (static mask)
        :param float dummy: value for dead/masked pixels (dynamic mask)
        :param float delta_dummy: precision for dummy value
        :param float polarization_factor: polarization factor between -1 (vertical) and +1 (horizontal).
               0 for circular polarization or random,
               None for no correction,
               True for using the former correction
        :param ndarray dark: dark noise image
        :param ndarray flat: flat field image
        :param IntegrationMethod method: IntegrationMethod instance or 3-tuple with (splitting, algorithm, implementation)
        :param Unit unit: Output units, can be "q_nm^-1" (default), "2th_deg", "r_mm" for now.
        :param bool safe: Perform some extra checks to ensure LUT/CSR is still valid. False is faster.
        :param float normalization_factor: Value of a normalization monitor
        :param metadata: JSON serializable object containing the metadata, usually a dictionary.
        :return: Integrate1dResult namedtuple with (q,I,sigma) +extra informations in it.
        """
        method = self._normalize_method(method, dim=1, default=self.DEFAULT_METHOD_1D)
        assert method.dimension == 1
        unit = units.to_unit(unit)
        empty = dummy if dummy is not None else self._empty
        shape = data.shape
        pos0_scale = unit.scale

        if radial_range:
            radial_range = tuple(radial_range[i] / pos0_scale for i in (0, -1))
        if azimuth_range is not None:
            azimuth_range = self.normalize_azimuth_range(azimuth_range)

        if mask is None:
            has_mask = "from detector"
            mask = self.mask
            mask_crc = self.detector.get_mask_crc()
            if mask is None:
                has_mask = False
                mask_crc = None
        else:
            has_mask = "user provided"
            mask = numpy.ascontiguousarray(mask)
            mask_crc = crc32(mask)

        if correctSolidAngle:
            solidangle = self.solidAngleArray(shape, correctSolidAngle)
            solidangle_crc = self._cached_array[f"solid_angle#{self._dssa_order}_crc"]
        else:
            solidangle_crc = solidangle = None

        if polarization_factor is None:
            polarization = polarization_crc = None
        else:
            polarization, polarization_crc = self.polarization(shape, polarization_factor, with_checksum=True)

        if dark is None:
            dark = self.detector.darkcurrent
            if dark is None:
                has_dark = False
            else:
                has_dark = "from detector"
        else:
            has_dark = "provided"

        if flat is None:
            flat = self.detector.flatfield
            if dark is None:
                has_flat = False
            else:
                has_flat = "from detector"
        else:
            has_flat = "provided"

        error_model = ErrorModel.parse(error_model)
        if variance is not None:
            assert variance.size == data.size
            error_model = ErrorModel.VARIANCE
        if error_model.poissonian and not method.manage_variance:
            error_model = ErrorModel.VARIANCE
            if dark is None:
                variance = numpy.maximum(data, 1.0).astype(numpy.float32)
            else:
                variance = (numpy.maximum(data, 1.0) + numpy.maximum(dark, 0.0)).astype(numpy.float32)

        # Prepare LUT if needed!
        if method.algo_lower in ("csr", "lut", "csc"):
            # initialize the CSR/LUT integrator in Cython as it may be needed later on.
            cython_method = IntegrationMethod.select_method(method.dimension, method.split_lower, method.algo_lower, "cython")[0]
            if cython_method not in self.engines:
                cython_engine = self.engines[cython_method] = Engine()
            else:
                cython_engine = self.engines[cython_method]
            with cython_engine.lock:
                # Validate that the engine used is the proper one
                cython_integr = cython_engine.engine
                cython_reset = None
                if cython_integr is None:
                    cython_reset = "of first initialization"
                if (not cython_reset) and safe:
                    if cython_integr.unit != unit:
                        cython_reset = "unit was changed"
                    if cython_integr.bins != npt:
                        cython_reset = "number of points changed"
                    if cython_integr.size != data.size:
                        cython_reset = "input image size changed"
                    if cython_integr.empty != empty:
                        cython_reset = "empty value changed"
                    if (mask is not None) and (not cython_integr.check_mask):
                        cython_reset = f"mask but {method.algo_lower.upper()} was without mask"
                    elif (mask is None) and (cython_integr.cmask is not None):
                        cython_reset = f"no mask but { method.algo_lower.upper()} has mask"
                    elif (mask is not None) and (cython_integr.mask_checksum != mask_crc):
                        cython_reset = "mask changed"
                    if (radial_range is None) and (cython_integr.pos0_range is not None):
                        cython_reset = f"radial_range was defined in { method.algo_lower.upper()}"
                    elif (radial_range is not None) and (cython_integr.pos0_range != radial_range):
                        cython_reset = f"radial_range is defined but differs in %s" % method.algo_lower.upper()
                    if (azimuth_range is None) and (cython_integr.pos1_range is not None):
                        cython_reset = f"azimuth_range not defined and {method.algo_lower.upper()} had azimuth_range defined"
                    elif (azimuth_range is not None) and (cython_integr.pos1_range != azimuth_range):
                        cython_reset = f"azimuth_range requested and {method.algo_lower.upper()}'s azimuth_range don't match"
                if cython_reset:
                    logger.info("AI.integrate1d_ng: Resetting Cython integrator because %s", cython_reset)
                    split = method.split_lower
                    if split == "pseudo":
                        split = "full"
                    try:
                        cython_integr = self.setup_sparse_integrator(shape, npt, mask,
                                                                     radial_range, azimuth_range,
                                                                     mask_checksum=mask_crc,
                                                                     unit=unit, split=split, algo=method.algo_lower,
                                                                     empty=empty, scale=False)
                    except MemoryError:  # sparse methods are hungry...
                        logger.warning("MemoryError: falling back on forward implementation")
                        cython_integr = None
                        self.reset_engines()
                        method = self.DEFAULT_METHOD_1D
                    else:
                        cython_engine.set_engine(cython_integr)
            # This whole block uses CSR, Now we should treat all the various implementation: Cython, OpenCL and finally Python.
            if method.impl_lower == "cython":
                # The integrator has already been initialized previously
                integr = self.engines[method].engine
                intpl = integr.integrate_ng(data,
                                            variance=variance,
                                            error_model=error_model,
                                            dummy=dummy,
                                            delta_dummy=delta_dummy,
                                            dark=dark,
                                            flat=flat,
                                            solidangle=solidangle,
                                            polarization=polarization,
                                            normalization_factor=normalization_factor)
            else:  # method.impl_lower in ("opencl", "python"):
                if method not in self.engines:
                    # instanciated the engine
                    engine = self.engines[method] = Engine()
                else:
                    engine = self.engines[method]
                with engine.lock:
                    # Validate that the engine used is the proper one
                    integr = engine.engine
                    reset = None
                    if integr is None:
                        reset = "of first initialization"
                    if (not reset) and safe:
                        if integr.unit != unit:
                            reset = "unit was changed"
                        if integr.bins != npt:
                            reset = "number of points changed"
                        if integr.size != data.size:
                            reset = "input image size changed"
                        if integr.empty != empty:
                            reset = "empty value changed"
                        if (mask is not None) and (not integr.check_mask):
                            reset = f"mask but {method.algo_lower.upper()} was without mask"
                        elif (mask is None) and (integr.check_mask):
                            reset = f"no mask but {method.algo_lower.upper()} has mask"
                        elif (mask is not None) and (integr.mask_checksum != mask_crc):
                            reset = "mask changed"
                        if (radial_range is None) and (integr.pos0_range is not None):
                            reset = f"radial_range was defined in {method.algo_lower.upper()}"
                        elif (radial_range is not None) and (integr.pos0_range != radial_range):
                            reset = f"radial_range is defined but differs in {method.algo_lower.upper()}"
                        if (azimuth_range is None) and (integr.pos1_range is not None):
                            reset = f"azimuth_range not defined and {method.algo_lower.upper()} had azimuth_range defined"
                        elif (azimuth_range is not None) and (integr.pos1_range != azimuth_range):
                            reset = f"azimuth_range requested and {method.algo_lower.upper()}'s azimuth_range don't match"

                    if reset:
                        logger.info("ai.integrate1d_ng: Resetting ocl_csr integrator because %s", reset)
                        csr_integr = self.engines[cython_method].engine
                        if method.impl_lower == "opencl":
                            try:
                                integr = method.class_funct_ng.klass(csr_integr.lut,
                                                                     image_size=data.size,
                                                                     checksum=csr_integr.lut_checksum,
                                                                     empty=empty,
                                                                     unit=unit,
                                                                     bin_centers=csr_integr.bin_centers,
                                                                     platformid=method.target[0],
                                                                     deviceid=method.target[1],
                                                                     mask_checksum=csr_integr.mask_checksum)
                                # Copy some properties from the cython integrator
                                integr.pos0_range = csr_integr.pos0_range
                                integr.pos1_range = csr_integr.pos1_range
                            except MemoryError:
                                logger.warning("MemoryError: falling back on default forward implementation")
                                self.reset_engines()
                                method = self.DEFAULT_METHOD_1D
                            else:
                                engine.set_engine(integr)
                        elif method.impl_lower == "python":
                            integr = method.class_funct_ng.klass(image_size=data.size,
                                                                 lut=csr_integr.lut,
                                                                 empty=empty,
                                                                 unit=unit,
                                                                 bin_centers=csr_integr.bin_centers,
                                                                 mask_checksum=csr_integr.mask_checksum)
                            # Copy some properties from the cython integrator
                            integr.pos0_range = csr_integr.pos0_range
                            integr.pos1_range = csr_integr.pos1_range
                            engine.set_engine(integr)
                        else:
                            raise RuntimeError("Unexpected configuration")

                    else:
                        integr = self.engines[method].engine

                kwargs = {"error_model": error_model,
                          "variance": variance}
                if method.impl_lower == "opencl":
                    kwargs["polarization_checksum"] = polarization_crc
                    kwargs["solidangle_checksum"] = solidangle_crc
                intpl = integr.integrate_ng(data, dark=dark,
                                            dummy=dummy, delta_dummy=delta_dummy,
                                            flat=flat, solidangle=solidangle,
                                            polarization=polarization,
                                            normalization_factor=normalization_factor,
                                            **kwargs)
            # This section is common to all 3 CSR implementations...
            if error_model.do_variance:
                result = Integrate1dResult(intpl.position * unit.scale,
                                           intpl.intensity,
                                           intpl.sigma)
                result._set_sum_variance(intpl.variance)
            else:
                result = Integrate1dResult(intpl.position * unit.scale,
                                           intpl.intensity)
            result._set_compute_engine(integr.__module__ + "." + integr.__class__.__name__)
            result._set_unit(integr.unit)
            result._set_sum_signal(intpl.signal)
            result._set_sum_normalization(intpl.normalization)
            result._set_sum_normalization2(intpl.norm_sq)
            result._set_count(intpl.count)
            result._set_sem(intpl.sem)
            result._set_std(intpl.std)

        # END of CSR/CSC/LUT common implementations
        elif (method.method[1:3] == ("no", "histogram") and
              method.method[3] in ("python", "cython")):
            integr = method.class_funct_ng.function  # should be histogram[_engine].histogram1d_engine
            if azimuth_range:
                chi_min, chi_max = azimuth_range
                chi = self.chiArray(shape)
                azim_mask = numpy.logical_or(chi > chi_max, chi < chi_min)
                if mask is None:
                    mask = azim_mask
                else:
                    mask = numpy.logical_or(mask, azim_mask)
            radial = self.array_from_unit(shape, "center", unit, scale=False)

            intpl = integr(radial, npt, data,
                           dark=dark,
                           dummy=dummy, delta_dummy=delta_dummy,
                           variance=variance,
                           flat=flat, solidangle=solidangle,
                           polarization=polarization,
                           normalization_factor=normalization_factor,
                           mask=mask,
                           radial_range=radial_range,
                           error_model=error_model)

            if error_model.do_variance:
                result = Integrate1dResult(intpl.position * unit.scale,
                                           intpl.intensity,
                                           intpl.sigma)
                result._set_sum_variance(intpl.variance)
                result._set_std(intpl.std)
                result._set_sem(intpl.sem)
                result._set_sum_normalization2(intpl.norm_sq)
            else:
                result = Integrate1dResult(intpl.position * unit.scale,
                                           intpl.intensity)
            result._set_compute_engine(integr.__module__ + "." + integr.__name__)
            result._set_unit(unit)
            result._set_sum_signal(intpl.signal)
            result._set_sum_normalization(intpl.normalization)
            result._set_count(intpl.count)
        elif method.method[1:4] == ("no", "histogram", "opencl"):
            if method not in self.engines:
                # instanciated the engine
                engine = self.engines[method] = Engine()
            else:
                engine = self.engines[method]
            with engine.lock:
                # Validate that the engine used is the proper one
                integr = engine.engine
                reset = None
                if integr is None:
                    reset = "of first initialization"
                if (not reset) and safe:
                    if integr.unit != unit:
                        reset = "unit was changed"
                    if integr.bins != npt:
                        reset = "number of points changed"
                    if integr.size != data.size:
                        reset = "input image size changed"
                    if integr.empty != empty:
                        reset = "empty value changed"
                if reset:
                    logger.info("ai.integrate1d: Resetting integrator because %s", reset)
                    pos0 = self.array_from_unit(shape, "center", unit, scale=False)
                    azimuthal = self.chiArray(shape)
                    try:
                        integr = method.class_funct_ng.klass(pos0,
                                                             npt,
                                                             empty=empty,
                                                             azimuthal=azimuthal,
                                                             unit=unit,
                                                             mask=mask,
                                                             mask_checksum=mask_crc,
                                                             platformid=method.target[0],
                                                             deviceid=method.target[1])
                    except MemoryError:
                        logger.warning("MemoryError: falling back on default forward implementation")
                        self.reset_engines()
                        method = self.DEFAULT_METHOD_1D
                    else:
                        engine.set_engine(integr)
                intpl = integr(data, dark=dark,
                               dummy=dummy,
                               delta_dummy=delta_dummy,
                               variance=variance,
                               flat=flat, solidangle=solidangle,
                               polarization=polarization,
                               polarization_checksum=polarization_crc,
                               normalization_factor=normalization_factor,
                               radial_range=radial_range,
                               azimuth_range=azimuth_range,
                               error_model=error_model)

            if error_model.do_variance:
                result = Integrate1dResult(intpl.position * unit.scale,
                                           intpl.intensity,
                                           intpl.sigma)
                result._set_sum_variance(intpl.variance)
            else:
                result = Integrate1dResult(intpl.position * unit.scale,
                                           intpl.intensity)
            result._set_compute_engine(integr.__module__ + "." + integr.__class__.__name__)
            result._set_unit(integr.unit)
            result._set_sum_signal(intpl.signal)
            result._set_sum_normalization(intpl.normalization)
            result._set_count(intpl.count)
        elif (method.method[2:4] == ("histogram", "cython")):
            integr = method.class_funct_ng.function  # should be histogram[_engine].histogram1d_engine
            if method.method[1] == "bbox":
                if azimuth_range is None:
                    chi = None
                    delta_chi = None
                else:
                    chi = self.chiArray(shape)
                    delta_chi = self.deltaChi(shape)
                radial = self.array_from_unit(shape, "center", unit, scale=False)
                delta_radial = self.array_from_unit(shape, "delta", unit, scale=False)
                intpl = integr(weights=data, variance=variance,
                               pos0=radial, delta_pos0=delta_radial,
                               pos1=chi, delta_pos1=delta_chi,
                               bins=npt,
                               dummy=dummy, delta_dummy=delta_dummy, empty=empty,
                               dark=dark, flat=flat, solidangle=solidangle,
                               polarization=polarization,
                               normalization_factor=normalization_factor,
                               mask=mask,
                               pos0_range=radial_range,
                               pos1_range=azimuth_range)
            elif method.method[1] == "full":
                pos = self.array_from_unit(shape, "corner", unit, scale=False)
                intpl = integr(weights=data, variance=variance,
                               pos=pos,
                               bins=npt,
                               dummy=dummy, delta_dummy=delta_dummy, empty=empty,
                               dark=dark, flat=flat, solidangle=solidangle,
                               polarization=polarization,
                               normalization_factor=normalization_factor,
                               mask=mask,
                               pos0_range=radial_range,
                               pos1_range=azimuth_range)
            else:
                raise RuntimeError("Should not arrive here")
            if error_model.do_variance:
                result = Integrate1dResult(intpl.position * unit.scale,
                                           intpl.intensity,
                                           intpl.sigma)
                result._set_sum_variance(intpl.variance)
            else:
                result = Integrate1dResult(intpl.position * unit.scale,
                                           intpl.intensity)
            result._set_compute_engine(integr.__module__ + "." + integr.__name__)
            result._set_unit(unit)
            result._set_sum_signal(intpl.signal)
            result._set_sum_normalization(intpl.normalization)
            result._set_count(intpl.count)

        else:
            raise RuntimeError("Fallback method ... should no more be used: %s" % method)
            if radial_range:
                radial_range = tuple(radial_range[i] * pos0_scale for i in (0, -1))
            if azimuth_range is not None:
                azimuth_range = tuple(rad2deg(azimuth_range[i]) for i in (0, -1))

            logger.warning("Failed to find method: %s", method)
            kwargs = {"npt": npt,
                      "error_model": None,
                      "variance": None,
                      "correctSolidAngle": False,
                      "polarization_factor": None,
                      "flat": None,
                      "radial_range": radial_range,
                      "azimuth_range": azimuth_range,
                      "mask": mask,
                      "dummy": dummy,
                      "delta_dummy": delta_dummy,
                      "method": method,
                      "unit": unit,
                      }

            normalization_image = numpy.ones(data.shape) * normalization_factor
            if correctSolidAngle:
                normalization_image *= self.solidAngleArray(self.detector.shape)

            if polarization_factor:
                normalization_image *= self.polarization(self.detector.shape, factor=polarization_factor)

            if flat is not None:
                normalization_image *= flat

            norm = self.integrate1d(normalization_image, **kwargs)
            signal = self._integrate1d_legacy(data, dark=dark, ** kwargs)
            sigma2 = self._integrate1d_legacy(variance, **kwargs)
            result = Integrate1dResult(norm.radial * unit.scale,
                                       signal.sum / norm.sum,
                                       numpy.sqrt(sigma2.sum) / norm.sum)
            result._set_compute_engine(norm.compute_engine)
            result._set_unit(signal.unit)
            result._set_sum_signal(signal.sum)
            result._set_sum_normalization(norm.sum)
            result._set_sum_variance(sigma2.sum)
            result._set_count(signal.count)
        result._set_method(method)
        result._set_has_dark_correction(has_dark)
        result._set_has_flat_correction(has_flat)
        result._set_has_mask_applied(has_mask)
        result._set_polarization_factor(polarization_factor)
        result._set_normalization_factor(normalization_factor)
        result._set_method_called("integrate1d_ng")
        result._set_metadata(metadata)
        result._set_error_model(error_model)
        result._set_poni(PoniFile(self))
        result._set_has_solidangle_correction(correctSolidAngle)

        if filename is not None:
            writer = DefaultAiWriter(filename, self)
            writer.write(result)

        return result

    _integrate1d_ng = integrate1d_ng
    integrate1d = integrate1d_ng

    def integrate_radial(self, data, npt, npt_rad=100,
                         correctSolidAngle=True,
                         radial_range=None, azimuth_range=None,
                         mask=None, dummy=None, delta_dummy=None,
                         polarization_factor=None, dark=None, flat=None,
                         method="csr", unit=units.CHI_DEG, radial_unit=units.Q,
                         normalization_factor=1.0,):
        """Calculate the radial integrated profile curve as I = f(chi)

        :param ndarray data: 2D array from the Detector/CCD camera
        :param int npt: number of points in the output pattern
        :param int npt_rad: number of points in the radial space. Too few points may lead to huge rounding errors.
        :param str filename: output filename in 2/3 column ascii format
        :param bool correctSolidAngle: correct for solid angle of each pixel if True
        :param radial_range: The lower and upper range of the radial unit. If not provided, range is simply (data.min(), data.max()). Values outside the range are ignored. Optional.
        :type radial_range: Tuple(float, float)
        :param azimuth_range: The lower and upper range of the azimuthal angle in degree. If not provided, range is simply (data.min(), data.max()). Values outside the range are ignored. Optional.
        :type azimuth_range: Tuple(float, float)
        :param ndarray mask: array (same size as image) with 1 for masked pixels, and 0 for valid pixels
        :param float dummy: value for dead/masked pixels
        :param float delta_dummy: precision for dummy value
        :param float polarization_factor: polarization factor between -1 (vertical) and +1 (horizontal).
                * 0 for circular polarization or random,
                * None for no correction,
                * True for using the former correction
        :param ndarray dark: dark noise image
        :param ndarray flat: flat field image
        :param str method: can be "numpy", "cython", "BBox" or "splitpixel", "lut", "csr", "nosplit_csr", "full_csr", "lut_ocl" and "csr_ocl" if you want to go on GPU. To Specify the device: "csr_ocl_1,2"
        :param pyFAI.units.Unit unit: Output units, can be "chi_deg" or "chi_rad"
        :param pyFAI.units.Unit radial_unit: unit used for radial representation, can be "q_nm^-1", "q_A^-1", "2th_deg", "2th_rad", "r_mm" for now
        :param float normalization_factor: Value of a normalization monitor
        :return: chi bins center positions and regrouped intensity
        :rtype: Integrate1dResult
        """
        unit = units.to_unit(unit, type_=units.AZIMUTHAL_UNITS)
        res = self.integrate2d_ng(data, npt_rad, npt,
                                  correctSolidAngle=correctSolidAngle,
                                  mask=mask, dummy=dummy, delta_dummy=delta_dummy,
                                  polarization_factor=polarization_factor,
                                  dark=dark, flat=flat, method=method,
                                  normalization_factor=normalization_factor,
                                  radial_range=radial_range,
                                  azimuth_range=azimuth_range,
                                  unit=radial_unit)

        azim_scale = unit.scale / units.CHI_DEG.scale

        sum_signal = res.sum_signal.sum(axis=-1)
        count = res.count.sum(axis=-1)
        sum_normalization = res._sum_normalization.sum(axis=-1)

        mask = numpy.where(count == 0)
        empty = dummy if dummy is not None else self._empty
        intensity = sum_signal / sum_normalization
        intensity[mask] = empty

        if res.sigma is not None:
            sum_variance = res.sum_variance.sum(axis=-1)
            sigma = numpy.sqrt(sum_variance) / sum_normalization
            sigma[mask] = empty
        else:
            sum_variance = None
            sigma = None
        result = Integrate1dResult(res.azimuthal * azim_scale, intensity, sigma)
        result._set_method_called("integrate_radial")
        result._set_unit(unit)
        result._set_sum_normalization(sum_normalization)
        result._set_count(count)
        result._set_sum_signal(sum_signal)
        result._set_sum_variance(sum_variance)
        result._set_has_dark_correction(dark is not None)
        result._set_has_flat_correction(flat is not None)
        result._set_polarization_factor(polarization_factor)
        result._set_normalization_factor(normalization_factor)
        result._set_method = res.method
        result._set_compute_engine = res.compute_engine

        return result

    @deprecated(since_version="0.21", only_once=True, deprecated_since="0.21.0")
    def integrate2d_legacy(self, data, npt_rad, npt_azim=360,
                            filename=None, correctSolidAngle=True, variance=None,
                            error_model=None, radial_range=None, azimuth_range=None,
                            mask=None, dummy=None, delta_dummy=None,
                            polarization_factor=None, dark=None, flat=None,
                            method=None, unit=units.Q, safe=True,
                            normalization_factor=1.0, metadata=None):
        """
        Calculate the azimuthal regrouped 2d image in q(nm^-1)/chi(deg) by default

        Multi algorithm implementation (tries to be bullet proof)

        :param data: 2D array from the Detector/CCD camera
        :type data: ndarray
        :param npt_rad: number of points in the radial direction
        :type npt_rad: int
        :param npt_azim: number of points in the azimuthal direction
        :type npt_azim: int
        :param filename: output image (as edf format)
        :type filename: str
        :param correctSolidAngle: correct for solid angle of each pixel if True
        :type correctSolidAngle: bool
        :param variance: array containing the variance of the data. If not available, no error propagation is done
        :type variance: ndarray
        :param error_model: When the variance is unknown, an error model can be given: "poisson" (variance = I), "azimuthal" (variance = (I-<I>)^2)
        :type error_model: str
        :param radial_range: The lower and upper range of the radial unit. If not provided, range is simply (data.min(), data.max()). Values outside the range are ignored.
        :type radial_range: (float, float), optional
        :param azimuth_range: The lower and upper range of the azimuthal angle in degree. If not provided, range is simply (data.min(), data.max()). Values outside the range are ignored.
        :type azimuth_range: (float, float), optional
        :param mask: array (same size as image) with 1 for masked pixels, and 0 for valid pixels
        :type mask: ndarray
        :param dummy: value for dead/masked pixels
        :type dummy: float
        :param delta_dummy: precision for dummy value
        :type delta_dummy: float
        :param polarization_factor: polarization factor between -1 (vertical)
                and +1 (horizontal). 0 for circular polarization or random,
                None for no correction
        :type polarization_factor: float
        :param dark: dark noise image
        :type dark: ndarray
        :param flat: flat field image
        :type flat: ndarray
        :param method: can be "numpy", "cython", "BBox" or "splitpixel", "lut", "csr; "lut_ocl" and "csr_ocl" if you want to go on GPU. To Specify the device: "csr_ocl_1,2"
        :type method: str
        :param unit: Output units, can be "q_nm^-1", "q_A^-1", "2th_deg", "2th_rad", "r_mm" for now
        :type unit: pyFAI.units.Unit
        :param safe: Do some extra checks to ensure LUT is still valid. False is faster.
        :type safe: bool
        :param normalization_factor: Value of a normalization monitor
        :type normalization_factor: float
        :param all: if true, return many more intermediate results as a dict (deprecated, please refer to the documentation of Integrate2dResult).
        :param metadata: JSON serializable object containing the metadata, usually a dictionary.
        :type all: bool
        :return: azimuthaly regrouped intensity, q/2theta/r pos. and chi pos.
        :rtype: Integrate2dResult, dict
        """
        method = self._normalize_method(method, dim=2, default=self.DEFAULT_METHOD_2D)
        assert method.dimension == 2
        npt = (npt_rad, npt_azim)
        unit = units.to_unit(unit)
        pos0_scale = unit.scale
        if mask is None:
            has_mask = "from detector"
            mask = self.mask
            mask_crc = self.detector.get_mask_crc()
            if mask is None:
                has_mask = False
                mask_crc = None
        else:
            has_mask = "provided"
            mask = numpy.ascontiguousarray(mask)
            mask_crc = crc32(mask)

        shape = data.shape

        if radial_range:
            radial_range = tuple([i / pos0_scale for i in radial_range])

        if variance is not None:
            assert variance.size == data.size
        elif error_model:
            error_model = error_model.lower()
            if error_model == "poisson":
                variance = numpy.ascontiguousarray(data, numpy.float32)

        if azimuth_range is not None:
            azimuth_range = tuple(deg2rad(azimuth_range[i], self.chiDiscAtPi) for i in (0, -1))
            if azimuth_range[1] <= azimuth_range[0]:
                azimuth_range = (azimuth_range[0], azimuth_range[1] + 2 * pi)
            self.check_chi_disc(azimuth_range)

        if correctSolidAngle:
            solidangle = self.solidAngleArray(shape, correctSolidAngle)
        else:
            solidangle = None

        if polarization_factor is None:
            polarization = polarization_crc = None
        else:
            polarization, polarization_crc = self.polarization(shape, polarization_factor, with_checksum=True)

        if dark is None:
            dark = self.detector.darkcurrent
            if dark is None:
                has_dark = False
            else:
                has_dark = "from detector"
        else:
            has_dark = "provided"

        if flat is None:
            flat = self.detector.flatfield
            if dark is None:
                has_flat = False
            else:
                has_flat = "from detector"
        else:
            has_flat = "provided"

        I = None
        sigma = None
        sum_ = None
        count = None

        if method.algo_lower == "lut":
            if EXT_LUT_ENGINE not in self.engines:
                engine = self.engines[EXT_LUT_ENGINE] = Engine()
            else:
                engine = self.engines[EXT_LUT_ENGINE]
            with engine.lock:
                integr = engine.engine
                reset = None
                if integr is None:
                    reset = "init"
                if (not reset) and safe:
                    if integr.unit != unit:
                        reset = "unit changed"
                    if integr.bins != npt:
                        reset = "number of points changed"
                    if integr.size != data.size:
                        reset = "input image size changed"
                    if (mask is not None) and (not integr.check_mask):
                        reset = "mask but LUT was without mask"
                    elif (mask is None) and (integr.check_mask):
                        reset = "no mask but LUT has mask"
                    elif (mask is not None) and (integr.mask_checksum != mask_crc):
                        reset = "mask changed"
                    if radial_range != integr.pos0_range:
                        reset = "radial_range changed"
                    if azimuth_range != integr.pos1_range:
                        reset = "azimuth_range changed"
                error = False
                if reset:
                    logger.info("ai.integrate2d: Resetting integrator because %s", reset)
                    try:
                        integr = self.setup_sparse_integrator(shape, npt, mask=mask,
                                                pos0_range=radial_range, pos1_range=azimuth_range,
                                                mask_checksum=mask_crc, algo="LUT", unit=unit, scale=False)
                    except MemoryError:
                        # LUT method is hungry im memory...
                        logger.warning("MemoryError: falling back on forward implementation")
                        integr = None
                        self.reset_engines()
                        method = self.DEFAULT_METHOD_2D
                        error = True
                    else:
                        error = False
                        engine.set_engine(integr)
                if not error:
                    if method.impl_lower == "opencl":
                        if OCL_LUT_ENGINE in self.engines:
                            ocl_engine = self.engines[OCL_LUT_ENGINE]
                        else:
                            ocl_engine = self.engines[OCL_LUT_ENGINE] = Engine()
                        with ocl_engine.lock:
                            platformid, deviceid = method.target
                            ocl_integr = ocl_engine.engine
                            if (ocl_integr is None) or \
                                    (ocl_integr.on_device["lut"] != integr.lut_checksum):
                                ocl_integr = ocl_azim_lut.OCL_LUT_Integrator(integr.lut,
                                                                             integr.size,
                                                                             platformid=platformid,
                                                                             deviceid=deviceid,
                                                                             checksum=integr.lut_checksum)
                                ocl_engine.set_engine(ocl_integr)

                            if (not error) and (ocl_integr is not None):
                                I, sum_, count = ocl_integr.integrate(data, dark=dark, flat=flat,
                                                                      solidangle=solidangle,
                                                                      solidangle_checksum=self._dssa_crc,
                                                                      dummy=dummy,
                                                                      delta_dummy=delta_dummy,
                                                                      polarization=polarization,
                                                                      polarization_checksum=polarization_crc,
                                                                      normalization_factor=normalization_factor,
                                                                      safe=safe)
                                I.shape = npt
                                I = I.T
                                bins_rad = integr.bin_centers0  # this will be copied later
                                bins_azim = integr.bin_centers1
                    else:
                        I, bins_rad, bins_azim, sum_, count = integr.integrate(data, dark=dark, flat=flat,
                                                                               solidAngle=solidangle,
                                                                               dummy=dummy,
                                                                               delta_dummy=delta_dummy,
                                                                               polarization=polarization,
                                                                               normalization_factor=normalization_factor
                                                                               )

        if method.algo_lower == "csr":
            if EXT_CSR_ENGINE not in self.engines:
                engine = self.engines[EXT_CSR_ENGINE] = Engine()
            else:
                engine = self.engines[EXT_CSR_ENGINE]
            with engine.lock:
                integr = engine.engine
                reset = None
                if integr is None:
                    reset = "init"
                if (not reset) and safe:
                    if integr.unit != unit:
                        reset = "unit changed"
                    if integr.bins != npt:
                        reset = "number of points changed"
                    if integr.size != data.size:
                        reset = "input image size changed"
                    if (mask is not None) and (not integr.check_mask):
                        reset = "mask but CSR was without mask"
                    elif (mask is None) and (integr.check_mask):
                        reset = "no mask but CSR has mask"
                    elif (mask is not None) and (integr.mask_checksum != mask_crc):
                        reset = "mask changed"
                    if (radial_range is None) and (integr.pos0_range is not None):
                        reset = "radial_range was defined in CSR"
                    elif (radial_range is not None) and integr.pos0_range != (min(radial_range), max(radial_range)):
                        reset = "radial_range is defined but differs in CSR"
                    if (azimuth_range is None) and (integr.pos1_range is not None):
                        reset = "azimuth_range not defined and CSR had azimuth_range defined"
                    elif (azimuth_range is not None) and integr.pos1_range != (min(azimuth_range), max(azimuth_range)):
                        reset = "azimuth_range requested and CSR's azimuth_range don't match"
                error = False
                if reset:
                    logger.info("AI.integrate2d: Resetting integrator because %s", reset)
                    split = method.split_lower
                    if split == "pseudo":
                        split = "full"
                    try:
                        integr = self.setup_sparse_integrator(shape, npt, mask=mask,
                                                pos0_range=radial_range, pos1_range=azimuth_range,
                                                mask_checksum=mask_crc,
                                                unit=unit, split=split, algo="CSR",
                                                scale=False)
                    except MemoryError:
                        logger.warning("MemoryError: falling back on default forward implementation")
                        integr = None
                        self.reset_engines()
                        method = self.DEFAULT_METHOD_2D
                        error = True
                    else:
                        error = False
                        engine.set_engine(integr)
                if not error:
                    if method.impl_lower == "opencl":
                        if OCL_CSR_ENGINE in self.engines:
                            ocl_engine = self.engines[OCL_CSR_ENGINE]
                        else:
                            ocl_engine = self.engines[OCL_CSR_ENGINE] = Engine()
                        with ocl_engine.lock:
                            platformid, deviceid = method.target
                            ocl_integr = ocl_engine.engine
                            if (ocl_integr is None) or (ocl_integr.on_device["data"] != integr.lut_checksum):
                                ocl_integr = ocl_azim_csr.OCL_CSR_Integrator(integr.lut,
                                                                             integr.size,
                                                                             platformid=platformid,
                                                                             deviceid=deviceid,
                                                                             checksum=integr.lut_checksum)
                                ocl_engine.set_engine(ocl_integr)
                        if (not error) and (ocl_integr is not None):
                                I, sum_, count = ocl_integr.integrate(data, dark=dark, flat=flat,
                                                                      solidangle=solidangle,
                                                                      solidangle_checksum=self._dssa_crc,
                                                                      dummy=dummy,
                                                                      delta_dummy=delta_dummy,
                                                                      polarization=polarization,
                                                                      polarization_checksum=polarization_crc,
                                                                      safe=safe,
                                                                      normalization_factor=normalization_factor)
                                I.shape = npt
                                I = I.T
                                bins_rad = integr.bin_centers0  # this will be copied later
                                bins_azim = integr.bin_centers1
                    else:
                        I, bins_rad, bins_azim, sum_, count = integr.integrate(data, dark=dark, flat=flat,
                                                                               solidAngle=solidangle,
                                                                               dummy=dummy,
                                                                               delta_dummy=delta_dummy,
                                                                               polarization=polarization,
                                                                               normalization_factor=normalization_factor)

        if method.method[1:4] in (("pseudo", "histogram", "cython"), ("full", "histogram", "cython")):
            logger.debug("integrate2d uses SplitPixel implementation")
            pos = self.array_from_unit(shape, "corner", unit, scale=False)
            I, bins_rad, bins_azim, sum_, count = splitPixel.fullSplit2D(pos=pos,
                                                                         weights=data,
                                                                         bins=(npt_rad, npt_azim),
                                                                         pos0_range=radial_range,
                                                                         pos1_range=azimuth_range,
                                                                         dummy=dummy,
                                                                         delta_dummy=delta_dummy,
                                                                         mask=mask,
                                                                         dark=dark,
                                                                         flat=flat,
                                                                         solidangle=solidangle,
                                                                         polarization=polarization,
                                                                         normalization_factor=normalization_factor,
                                                                         chiDiscAtPi=self.chiDiscAtPi,
                                                                         empty=dummy if dummy is not None else self._empty)
        if method.method[1:4] == ("bbox", "histogram", "cython"):
            logger.debug("integrate2d uses BBox implementation")
            chi = self.chiArray(shape)
            dchi = self.deltaChi(shape)
            pos0 = self.array_from_unit(shape, "center", unit, scale=False)
            dpos0 = self.array_from_unit(shape, "delta", unit, scale=False)
            I, bins_rad, bins_azim, sum_, count = splitBBox.histoBBox2d(weights=data,
                                                                        pos0=pos0,
                                                                        delta_pos0=dpos0,
                                                                        pos1=chi,
                                                                        delta_pos1=dchi,
                                                                        bins=(npt_rad, npt_azim),
                                                                        pos0_range=radial_range,
                                                                        pos1_range=azimuth_range,
                                                                        dummy=dummy,
                                                                        delta_dummy=delta_dummy,
                                                                        mask=mask,
                                                                        dark=dark,
                                                                        flat=flat,
                                                                        solidangle=solidangle,
                                                                        polarization=polarization,
                                                                        normalization_factor=normalization_factor,
                                                                        chiDiscAtPi=self.chiDiscAtPi,
                                                                        empty=dummy if dummy is not None else self._empty)

        if method.method[1:3] == ("no", "histogram") and method.impl_lower != "opencl":
            logger.debug("integrate2d uses numpy or cython implementation")
            data = data.astype(numpy.float32)  # it is important to make a copy see issue #88
            mask = self.create_mask(data, mask, dummy, delta_dummy,
                                    unit=unit,
                                    radial_range=radial_range,
                                    azimuth_range=azimuth_range,
                                    mode="where")
            pos0 = self.array_from_unit(shape, "center", unit, scale=False)
            pos1 = self.chiArray(shape)

            if radial_range is None:
                radial_range = [pos0.min(), pos0.max() * EPS32]

            if azimuth_range is None:
                azimuth_range = [pos1.min(), pos1.max() * EPS32]

            if variance is not None:
                variance = variance[mask]

            if dark is not None:
                data -= dark

            if flat is not None:
                data /= flat

            if polarization is not None:
                data /= polarization

            if solidangle is not None:
                data /= solidangle

            data = data[mask]
            pos0 = pos0[mask]
            pos1 = pos1[mask]
            if method.impl_lower == "cython":
                I, bins_azim, bins_rad, sum_, count = histogram.histogram2d(pos0=pos1,
                                                                            pos1=pos0,
                                                                            weights=data,
                                                                            bins=(npt_azim, npt_rad),
                                                                            split=False,
                                                                            empty=dummy if dummy is not None else self._empty,
                                                                            normalization_factor=normalization_factor)
            elif method.impl_lower == "python":
                logger.debug("integrate2d uses Numpy implementation")
                count, b, c = numpy.histogram2d(pos1, pos0, (npt_azim, npt_rad), range=[azimuth_range, radial_range])
                bins_azim = (b[1:] + b[:-1]) / 2.0
                bins_rad = (c[1:] + c[:-1]) / 2.0
                count1 = numpy.maximum(1, count)
                sum_, b, c = numpy.histogram2d(pos1, pos0, (npt_azim, npt_rad),
                                               weights=data, range=[azimuth_range, radial_range])
                I = sum_ / count1 / normalization_factor
                I[count == 0] = dummy if dummy is not None else self._empty
        # I know I make copies ....
        bins_rad = bins_rad * pos0_scale
        bins_azim = bins_azim * 180.0 / pi

        result = Integrate2dResult(I, bins_rad, bins_azim, sigma)
        result._set_method_called("integrate2d")
        result._set_compute_engine(str(method))
        result._set_unit(unit)
        result._set_count(count)
        result._set_sum(sum_)
        result._set_has_dark_correction(has_dark)
        result._set_has_flat_correction(has_flat)
        result._set_has_mask_applied(has_mask)
        result._set_polarization_factor(polarization_factor)
        result._set_normalization_factor(normalization_factor)
        result._set_metadata(metadata)

        if filename is not None:
            writer = DefaultAiWriter(filename, self)
            writer.write(result)

        return result

    _integrate2d_legacy = integrate2d_legacy

    def integrate2d_ng(self, data, npt_rad, npt_azim=360,
                        filename=None, correctSolidAngle=True, variance=None,
                        error_model=None, radial_range=None, azimuth_range=None,
                        mask=None, dummy=None, delta_dummy=None,
                        polarization_factor=None, dark=None, flat=None,
                        method="bbox", unit=units.Q, safe=True,
                        normalization_factor=1.0, metadata=None):
        """
        Calculate the azimuthal regrouped 2d image in q(nm^-1)/chi(deg) by default

        Multi algorithm implementation (tries to be bullet proof)

        :param data: 2D array from the Detector/CCD camera
        :type data: ndarray
        :param npt_rad: number of points in the radial direction
        :type npt_rad: int
        :param npt_azim: number of points in the azimuthal direction
        :type npt_azim: int
        :param filename: output image (as edf format)
        :type filename: str
        :param correctSolidAngle: correct for solid angle of each pixel if True
        :type correctSolidAngle: bool
        :param variance: array containing the variance of the data. If not available, no error propagation is done
        :type variance: ndarray
        :param error_model: When the variance is unknown, an error model can be given: "poisson" (variance = I), "azimuthal" (variance = (I-<I>)^2)
        :type error_model: str
        :param radial_range: The lower and upper range of the radial unit. If not provided, range is simply (data.min(), data.max()). Values outside the range are ignored.
        :type radial_range: (float, float), optional
        :param azimuth_range: The lower and upper range of the azimuthal angle in degree. If not provided, range is simply (data.min(), data.max()). Values outside the range are ignored.
        :type azimuth_range: (float, float), optional
        :param mask: array (same size as image) with 1 for masked pixels, and 0 for valid pixels
        :type mask: ndarray
        :param dummy: value for dead/masked pixels
        :type dummy: float
        :param delta_dummy: precision for dummy value
        :type delta_dummy: float
        :param polarization_factor: polarization factor between -1 (vertical)
                and +1 (horizontal). 0 for circular polarization or random,
                None for no correction
        :type polarization_factor: float
        :param dark: dark noise image
        :type dark: ndarray
        :param flat: flat field image
        :type flat: ndarray
        :param method: can be "numpy", "cython", "BBox" or "splitpixel", "lut", "csr; "lut_ocl" and "csr_ocl" if you want to go on GPU. To Specify the device: "csr_ocl_1,2"
        :type method: str
        :param unit: Output units, can be "q_nm^-1", "q_A^-1", "2th_deg", "2th_rad", "r_mm" for now
        :type unit: pyFAI.units.Unit
        :param safe: Do some extra checks to ensure LUT is still valid. False is faster.
        :type safe: bool
        :param normalization_factor: Value of a normalization monitor
        :type normalization_factor: float
        :param metadata: JSON serializable object containing the metadata, usually a dictionary.
        :return: azimuthaly regrouped intensity, q/2theta/r pos. and chi pos.
        :rtype: Integrate2dResult, dict
        """
        method = self._normalize_method(method, dim=2, default=self.DEFAULT_METHOD_2D)
        assert method.dimension == 2
        npt = (npt_rad, npt_azim)
        unit = units.to_unit(unit)
        pos0_scale = unit.scale
        empty = dummy if dummy is not None else self._empty
        if mask is None:
            has_mask = "from detector"
            mask = self.mask
            mask_crc = self.detector.get_mask_crc()
            if mask is None:
                has_mask = False
                mask_crc = None
        else:
            has_mask = "provided"
            mask = numpy.ascontiguousarray(mask)
            mask_crc = crc32(mask)

        shape = data.shape

        if radial_range:
            radial_range = tuple([i / pos0_scale for i in radial_range])

        if variance is not None:
            assert variance.size == data.size
        elif error_model:
            error_model = error_model.lower()
            if error_model == "poisson":
                variance = numpy.ascontiguousarray(data, numpy.float32)

        if azimuth_range is not None:
            azimuth_range = tuple(deg2rad(azimuth_range[i], self.chiDiscAtPi) for i in (0, -1))
            if azimuth_range[1] <= azimuth_range[0]:
                azimuth_range = (azimuth_range[0], azimuth_range[1] + 2 * pi)
            self.check_chi_disc(azimuth_range)

        if correctSolidAngle:
            solidangle = self.solidAngleArray(shape, correctSolidAngle)
        else:
            solidangle = None

        if polarization_factor is None:
            polarization = polarization_crc = None
        else:
            polarization, polarization_crc = self.polarization(shape, polarization_factor, with_checksum=True)

        if dark is None:
            dark = self.detector.darkcurrent
            if dark is None:
                has_dark = False
            else:
                has_dark = "from detector"
        else:
            has_dark = "provided"

        if flat is None:
            flat = self.detector.flatfield
            if dark is None:
                has_flat = False
            else:
                has_flat = "from detector"
        else:
            has_flat = "provided"

        I = None
        sigma = None
        sum_ = None
        count = None
        signal2d = None
        norm2d = None
        var2d = None

        if method.algo_lower in ("csr", "csc", "lut"):
            intpl = None
            cython_method = IntegrationMethod.select_method(method.dimension, method.split_lower, method.algo_lower, "cython")[0]
            if cython_method not in self.engines:
                cython_engine = self.engines[cython_method] = Engine()
            else:
                cython_engine = self.engines[cython_method]
            with cython_engine.lock:
                cython_integr = cython_engine.engine
                cython_reset = None

                if cython_integr is None:
                    cython_reset = "of first initialization"
                if (not cython_reset) and safe:
                    if cython_integr.unit != unit:
                        cython_reset = "unit was changed"
                    if cython_integr.bins != npt:
                        cython_reset = "number of points changed"
                    if cython_integr.size != data.size:
                        cython_reset = "input image size changed"
                    if cython_integr.empty != empty:
                        cython_reset = "empty value changed"
                    if (mask is not None) and (not cython_integr.check_mask):
                        cython_reset = f"mask but {method.algo_lower.upper()} was without mask"
                    elif (mask is None) and (cython_integr.cmask is not None):
                        cython_reset = f"no mask but { method.algo_lower.upper()} has mask"
                    elif (mask is not None) and (cython_integr.mask_checksum != mask_crc):
                        cython_reset = "mask changed"
                    if (radial_range is None) and (cython_integr.pos0_range is not None):
                        cython_reset = f"radial_range was defined in { method.algo_lower.upper()}"
                    elif (radial_range is not None) and (cython_integr.pos0_range != radial_range):
                        cython_reset = f"radial_range is defined but differs in %s" % method.algo_lower.upper()
                    if (azimuth_range is None) and (cython_integr.pos1_range is not None):
                        cython_reset = f"azimuth_range not defined and {method.algo_lower.upper()} had azimuth_range defined"
                    elif (azimuth_range is not None) and (cython_integr.pos1_range != azimuth_range):
                        cython_reset = f"azimuth_range requested and {method.algo_lower.upper()}'s azimuth_range don't match"
                if cython_reset:
                    logger.info("AI.integrate2d_ng: Resetting Cython integrator because %s", cython_reset)
                    split = method.split_lower
                    if split == "pseudo":
                        split = "full"
                    try:
                        cython_integr = self.setup_sparse_integrator(shape, npt, mask,
                                                                     radial_range, azimuth_range,
                                                                     mask_checksum=mask_crc,
                                                                     unit=unit, split=split, algo=method.algo_lower,
                                                                     empty=empty, scale=False)
                    except MemoryError:  # sparse method are hungry...
                        logger.warning("MemoryError: falling back on forward implementation")
                        cython_integr = None
                        self.reset_engines()
                        method = self.DEFAULT_METHOD_1D
                    else:
                        cython_engine.set_engine(cython_integr)
            # This whole block uses CSR, Now we should treat all the various implementation: Cython, OpenCL and finally Python.
            if method.impl_lower != "cython":
                # method.impl_lower in ("opencl", "python"):
                if method not in self.engines:
                    # instanciated the engine
                    engine = self.engines[method] = Engine()
                else:
                    engine = self.engines[method]
                with engine.lock:
                    # Validate that the engine used is the proper one
                    integr = engine.engine
                    reset = None
                    if integr is None:
                        reset = "init"
                    if (not reset) and safe:
                        if integr.unit != unit:
                            reset = "unit changed"
                        if integr.bins != numpy.prod(npt):
                            reset = "number of points changed"
                        if integr.size != data.size:
                            reset = "input image size changed"
                        if integr.empty != empty:
                            reset = "empty value changed"
                        if (mask is not None) and (not integr.check_mask):
                            reset = "mask but CSR was without mask"
                        elif (mask is None) and (integr.check_mask):
                            reset = "no mask but CSR has mask"
                        elif (mask is not None) and (integr.mask_checksum != mask_crc):
                            reset = "mask changed"
                        if (radial_range is None) and (integr.pos0_range is not None):
                            reset = "radial_range was defined in CSR"
                        elif (radial_range is not None) and integr.pos0_range != (min(radial_range), max(radial_range)):
                            reset = "radial_range is defined but differs in CSR"
                        if (azimuth_range is None) and (integr.pos1_range is not None):
                            reset = "azimuth_range not defined and CSR had azimuth_range defined"
                        elif (azimuth_range is not None) and integr.pos1_range != (min(azimuth_range), max(azimuth_range)):
                            reset = "azimuth_range requested and CSR's azimuth_range don't match"
                    error = False
                    if reset:
                        logger.info("AI.integrate2d: Resetting integrator because %s", reset)
                        split = method.split_lower
                        try:
                            cython_integr = self.setup_sparse_integrator(shape, npt, mask,
                                                                         radial_range, azimuth_range,
                                                                         mask_checksum=mask_crc,
                                                                         unit=unit, split=split, algo=method.algo_lower,
                                                                         empty=empty, scale=False)
                        except MemoryError:
                            logger.warning("MemoryError: falling back on default implementation")
                            cython_integr = None
                            self.reset_engines()
                            method = self.DEFAULT_METHOD_2D
                            error = True
                        else:
                            error = False
                            cython_engine.set_engine(cython_integr)
                if not error:
                    if method in self.engines:
                        ocl_py_engine = self.engines[method]
                    else:
                        ocl_py_engine = self.engines[method] = Engine()
                    integr = ocl_py_engine.engine
                    if integr is None or integr.checksum != cython_integr.lut_checksum:
                        if (method.impl_lower == "opencl"):
                            with ocl_py_engine.lock:
                                integr = method.class_funct_ng.klass(cython_integr.lut,
                                                                     cython_integr.size,
                                                                     bin_centers=cython_integr.bin_centers0,
                                                                     azim_centers=cython_integr.bin_centers1,
                                                                     platformid=method.target[0],
                                                                     deviceid=method.target[1],
                                                                     checksum=cython_integr.lut_checksum,
                                                                     unit=unit, empty=empty,
                                                                     mask_checksum=mask_crc
                                                                     )
                                integr.pos0_range = cython_integr.pos0_range
                                integr.pos1_range = cython_integr.pos1_range

                        elif (method.impl_lower == "python"):
                            with ocl_py_engine.lock:
                                integr = method.class_funct_ng.klass(cython_integr.lut,
                                                                     cython_integr.size,
                                                                     bin_centers=cython_integr.bin_centers0,
                                                                     azim_centers=cython_integr.bin_centers1,
                                                                     checksum=cython_integr.lut_checksum,
                                                                     unit=unit, empty=empty,
                                                                     mask_checksum=mask_crc)
                        ocl_py_engine.set_engine(integr)

                    if (integr is not None):
                            intpl = integr.integrate_ng(data,
                                                       variance=variance,
                                                       dark=dark, flat=flat,
                                                       solidangle=solidangle,
                                                       solidangle_checksum=self._dssa_crc,
                                                       dummy=dummy,
                                                       delta_dummy=delta_dummy,
                                                       polarization=polarization,
                                                       polarization_checksum=polarization_crc,
                                                       safe=safe,
                                                       normalization_factor=normalization_factor)
            if intpl is None:  # fallback if OpenCL failed or default cython
                # The integrator has already been initialized previously
                intpl = cython_integr.integrate_ng(data,
                                                   variance=variance,
                                                   # poissonian=poissonian,
                                                   dummy=dummy,
                                                   delta_dummy=delta_dummy,
                                                   dark=dark,
                                                   flat=flat,
                                                   solidangle=solidangle,
                                                   polarization=polarization,
                                                   normalization_factor=normalization_factor)
            I = intpl.intensity
            bins_rad = intpl.radial
            bins_azim = intpl.azimuthal
            signal2d = intpl.signal
            norm2d = intpl.normalization
            count = intpl.count
            if variance is not None:
                sigma = intpl.sigma
                var2d = intpl.variance

        elif method.algo_lower == "histogram":
            if method.split_lower in ("pseudo", "full"):
                logger.debug("integrate2d uses (full, histogram, cython) implementation")
                pos = self.array_from_unit(shape, "corner", unit, scale=False)
                integrator = method.class_funct_ng.function
                intpl = integrator(pos=pos,
                                 weights=data,
                                 bins=(npt_rad, npt_azim),
                                 pos0_range=radial_range,
                                 pos1_range=azimuth_range,
                                 dummy=dummy,
                                 delta_dummy=delta_dummy,
                                 mask=mask,
                                 dark=dark,
                                 flat=flat,
                                 solidangle=solidangle,
                                 polarization=polarization,
                                 normalization_factor=normalization_factor,
                                 chiDiscAtPi=self.chiDiscAtPi,
                                 empty=empty,
                                 variance=variance)

            elif method.split_lower == "bbox":
                logger.debug("integrate2d uses BBox implementation")
                chi = self.chiArray(shape)
                dchi = self.deltaChi(shape)
                pos0 = self.array_from_unit(shape, "center", unit, scale=False)
                dpos0 = self.array_from_unit(shape, "delta", unit, scale=False)
                intpl = splitBBox.histoBBox2d_ng(weights=data,
                                               pos0=pos0,
                                               delta_pos0=dpos0,
                                               pos1=chi,
                                               delta_pos1=dchi,
                                               bins=(npt_rad, npt_azim),
                                               pos0_range=radial_range,
                                               pos1_range=azimuth_range,
                                               dummy=dummy,
                                               delta_dummy=delta_dummy,
                                               mask=mask,
                                               dark=dark,
                                               flat=flat,
                                               solidangle=solidangle,
                                               polarization=polarization,
                                               normalization_factor=normalization_factor,
                                               chiDiscAtPi=self.chiDiscAtPi,
                                               empty=empty,
                                               variance=variance)
            elif method.split_lower == "no":
                if method.impl_lower == "opencl":
                    logger.debug("integrate2d uses OpenCL histogram implementation")
                    if method not in self.engines:
                    # instanciated the engine
                        engine = self.engines[method] = Engine()
                    else:
                        engine = self.engines[method]
                    with engine.lock:
                        # Validate that the engine used is the proper one #TODO!!!!
                        integr = engine.engine
                        reset = None
                        if integr is None:
                            reset = "init"
                        if (not reset) and safe:
                            if integr.unit != unit:
                                reset = "unit changed"
                            if (integr.bins_radial, integr.bins_azimuthal) != npt:
                                reset = "number of points changed"
                            if integr.size != data.size:
                                reset = "input image size changed"
                            if (mask is not None) and (not integr.check_mask):
                                reset = "mask but CSR was without mask"
                            elif (mask is None) and (integr.check_mask):
                                reset = "no mask but CSR has mask"
                            elif (mask is not None) and (integr.on_device.get("mask") != mask_crc):
                                reset = "mask changed"
                            if self._cached_array[unit.name.split("_")[0] + "_crc"] != integr.on_device.get("radial"):
                                reset = "radial array changed"
                            if self._cached_array["chi_crc"] != integr.on_device.get("azimuthal"):
                                reset = "azimuthal array changed"
                            # Nota: Ranges are enforced at runtime, not initialization
                        error = False
                        if reset:
                            logger.info("AI.integrate2d: Resetting OCL_Histogram2d integrator because %s", reset)
                            rad = self.array_from_unit(shape, typ="center", unit=unit, scale=False)
                            rad_crc = self._cached_array[unit.name.split("_")[0] + "_crc"] = crc32(rad)
                            azi = self.chiArray(shape)
                            azi_crc = self._cached_array["chi_crc"] = crc32(azi)
                            try:
                                integr = method.class_funct_ng.klass(rad,
                                                                     azi,
                                                                     *npt,
                                                                     radial_checksum=rad_crc,
                                                                     azimuthal_checksum=azi_crc,
                                                                     empty=empty, unit=unit,
                                                                     mask=mask, mask_checksum=mask_crc,
                                                                     platformid=method.target[0],
                                                                     deviceid=method.target[1]
                                                                     )
                            except MemoryError:
                                logger.warning("MemoryError: falling back on default forward implementation")
                                integr = None
                                self.reset_engines()
                                method = self.DEFAULT_METHOD_2D
                                error = True
                            else:
                                error = False
                                engine.set_engine(integr)
                    if not error:
                        intpl = integr.integrate(data, dark=dark, flat=flat,
                                                 solidangle=solidangle,
                                                 solidangle_checksum=self._dssa_crc,
                                                 dummy=dummy,
                                                 delta_dummy=delta_dummy,
                                                 polarization=polarization,
                                                 polarization_checksum=polarization_crc,
                                                 safe=safe,
                                                 normalization_factor=normalization_factor,
                                                 radial_range=radial_range,
                                                 azimuthal_range=azimuth_range)
###################3
                elif method.impl_lower == "cython":
                    logger.debug("integrate2d uses Cython histogram implementation")
                    prep = preproc(data,
                                   dark=dark,
                                   flat=flat,
                                   solidangle=solidangle,
                                   polarization=polarization,
                                   absorption=None,
                                   mask=mask,
                                   dummy=dummy,
                                   delta_dummy=delta_dummy,
                                   normalization_factor=normalization_factor,
                                   empty=self._empty,
                                   split_result=4,
                                   variance=variance,
                                   # dark_variance=None,
                                   # poissonian=False,
                                   dtype=numpy.float32)
                    pos0 = self.array_from_unit(shape, "center", unit, scale=False)
                    chi = self.chiArray(shape)
                    intpl = histogram.histogram2d_engine(pos0=pos0,
                                                       pos1=chi,
                                                       weights=prep,
                                                       bins=(npt_rad, npt_azim),
                                                       pos0_range=radial_range,
                                                       pos1_range=azimuth_range,
                                                       split=False,
                                                       empty=empty,
                                                       )

                else:  # Python implementation:
                    logger.debug("integrate2d uses python implementation")
                    data = data.astype(numpy.float32)  # it is important to make a copy see issue #88
                    mask = self.create_mask(data, mask, dummy, delta_dummy,
                                            unit=unit,
                                            radial_range=radial_range,
                                            azimuth_range=azimuth_range,
                                            mode="normal").ravel()
                    pos0 = self.array_from_unit(shape, "center", unit, scale=False).ravel()
                    pos1 = self.chiArray(shape).ravel()

                    if radial_range is None:
                        radial_range = [pos0.min(), pos0.max()]
                    if azimuth_range is None:
                        azimuth_range = [pos1.min(), pos1.max()]

                    if method.method[1:4] == ("no", "histogram", "python"):
                        logger.debug("integrate2d uses Numpy implementation")
                        intpl = histogram_engine.histogram2d_engine(radial=pos0,
                                                                    azimuthal=pos1,
                                                                    npt=(npt_rad, npt_azim),
                                                                    raw=data,
                                                                    dark=dark,
                                                                    flat=flat,
                                                                    solidangle=solidangle,
                                                                    polarization=polarization,
                                                                    absorption=None,
                                                                    mask=mask,
                                                                    dummy=dummy,
                                                                    delta_dummy=delta_dummy,
                                                                    normalization_factor=normalization_factor,
                                                                    empty=self._empty,
                                                                    split_result=False,
                                                                    variance=variance,
                                                                    dark_variance=None,
                                                                    error_model=ErrorModel.NO,
                                                                    radial_range=radial_range,
                                                                    azimuth_range=azimuth_range)
            I = intpl.intensity
            bins_azim = intpl.azimuthal
            bins_rad = intpl.radial
            signal2d = intpl.signal
            norm2d = intpl.normalization
            count = intpl.count
            if variance is not None:
                sigma = intpl.sigma
                var2d = intpl.variance

        # Duplicate arrays on purpose ....
        bins_rad = bins_rad * pos0_scale
        bins_azim = bins_azim * (180.0 / pi)

        result = Integrate2dResult(I, bins_rad, bins_azim, sigma)
        result._set_method_called("integrate2d")
        result._set_compute_engine(str(method))
        result._set_method(method)
        result._set_unit(unit)
        result._set_count(count)
        result._set_sum(sum_)
        result._set_has_dark_correction(has_dark)
        result._set_has_flat_correction(has_flat)
        result._set_has_mask_applied(has_mask)
        result._set_polarization_factor(polarization_factor)
        result._set_normalization_factor(normalization_factor)
        result._set_metadata(metadata)

        result._set_sum_signal(signal2d)
        result._set_sum_normalization(norm2d)
        result._set_sum_variance(var2d)

        if filename is not None:
            writer = DefaultAiWriter(filename, self)
            writer.write(result)

        return result

    integrate2d = _integrate2d_ng = integrate2d_ng

    @deprecated(since_version="0.14", reason="Use the class DefaultAiWriter")
    def save1D(self, filename, dim1, I, error=None, dim1_unit=units.TTH,
               has_dark=False, has_flat=False, polarization_factor=None, normalization_factor=None):
        """This method save the result of a 1D integration.

        Deprecated on 13/06/2017

        :param filename: the filename used to save the 1D integration
        :type filename: str
        :param dim1: the x coordinates of the integrated curve
        :type dim1: numpy.ndarray
        :param I: The integrated intensity
        :type I: numpy.mdarray
        :param error: the error bar for each intensity
        :type error: numpy.ndarray or None
        :param dim1_unit: the unit of the dim1 array
        :type dim1_unit: pyFAI.units.Unit
        :param has_dark: save the darks filenames (default: no)
        :type has_dark: bool
        :param has_flat: save the flat filenames (default: no)
        :type has_flat: bool
        :param polarization_factor: the polarization factor
        :type polarization_factor: float
        :param normalization_factor: the monitor value
        :type normalization_factor: float
        """
        self.__save1D(filename=filename,
                      dim1=dim1,
                      I=I,
                      error=error,
                      dim1_unit=dim1_unit,
                      has_dark=has_dark,
                      has_flat=has_flat,
                      polarization_factor=polarization_factor,
                      normalization_factor=normalization_factor)

    def __save1D(self, filename, dim1, I, error=None, dim1_unit=units.TTH,
                 has_dark=False, has_flat=False, polarization_factor=None, normalization_factor=None):
        """This method save the result of a 1D integration.

        :param filename: the filename used to save the 1D integration
        :type filename: str
        :param dim1: the x coordinates of the integrated curve
        :type dim1: numpy.ndarray
        :param I: The integrated intensity
        :type I: numpy.mdarray
        :param error: the error bar for each intensity
        :type error: numpy.ndarray or None
        :param dim1_unit: the unit of the dim1 array
        :type dim1_unit: pyFAI.units.Unit
        :param has_dark: save the darks filenames (default: no)
        :type has_dark: bool
        :param has_flat: save the flat filenames (default: no)
        :type has_flat: bool
        :param polarization_factor: the polarization factor
        :type polarization_factor: float
        :param normalization_factor: the monitor value
        :type normalization_factor: float
        """
        if not filename:
            return
        writer = DefaultAiWriter(None, self)
        writer.save1D(filename, dim1, I, error, dim1_unit, has_dark, has_flat,
                      polarization_factor, normalization_factor)

    @deprecated(since_version="0.14", reason="Use the class DefaultAiWriter")
    def save2D(self, filename, I, dim1, dim2, error=None, dim1_unit=units.TTH,
               has_dark=False, has_flat=False,
               polarization_factor=None, normalization_factor=None):
        """This method save the result of a 2D integration.

        Deprecated on 13/06/2017

        :param filename: the filename used to save the 2D histogram
        :type filename: str
        :param dim1: the 1st coordinates of the histogram
        :type dim1: numpy.ndarray
        :param dim1: the 2nd coordinates of the histogram
        :type dim1: numpy.ndarray
        :param I: The integrated intensity
        :type I: numpy.mdarray
        :param error: the error bar for each intensity
        :type error: numpy.ndarray or None
        :param dim1_unit: the unit of the dim1 array
        :type dim1_unit: pyFAI.units.Unit
        :param has_dark: save the darks filenames (default: no)
        :type has_dark: bool
        :param has_flat: save the flat filenames (default: no)
        :type has_flat: bool
        :param polarization_factor: the polarization factor
        :type polarization_factor: float
        :param normalization_factor: the monitor value
        :type normalization_factor: float
        """
        self.__save2D(filename=filename,
                      I=I,
                      dim1=dim1,
                      dim2=dim2,
                      error=error,
                      dim1_unit=dim1_unit,
                      has_dark=has_dark,
                      has_flat=has_flat,
                      polarization_factor=polarization_factor,
                      normalization_factor=normalization_factor)

    def __save2D(self, filename, I, dim1, dim2, error=None, dim1_unit=units.TTH,
                 has_dark=False, has_flat=False,
                 polarization_factor=None, normalization_factor=None):
        """This method save the result of a 2D integration.

        Deprecated on 13/06/2017

        :param filename: the filename used to save the 2D histogram
        :type filename: str
        :param dim1: the 1st coordinates of the histogram
        :type dim1: numpy.ndarray
        :param dim1: the 2nd coordinates of the histogram
        :type dim1: numpy.ndarray
        :param I: The integrated intensity
        :type I: numpy.mdarray
        :param error: the error bar for each intensity
        :type error: numpy.ndarray or None
        :param dim1_unit: the unit of the dim1 array
        :type dim1_unit: pyFAI.units.Unit
        :param has_dark: save the darks filenames (default: no)
        :type has_dark: bool
        :param has_flat: save the flat filenames (default: no)
        :type has_flat: bool
        :param polarization_factor: the polarization factor
        :type polarization_factor: float
        :param normalization_factor: the monitor value
        :type normalization_factor: float
        """
        if not filename:
            return
        writer = DefaultAiWriter(None, self)
        writer.save2D(filename, I, dim1, dim2, error, dim1_unit, has_dark, has_flat,
                      polarization_factor, normalization_factor)

    def medfilt1d(self, data, npt_rad=1024, npt_azim=512,
                  correctSolidAngle=True,
                  radial_range=None, azimuth_range=None,
                  polarization_factor=None, dark=None, flat=None,
                  method="splitpixel", unit=units.Q,
                  percentile=50, dummy=None, delta_dummy=None,
                  mask=None, normalization_factor=1.0, metadata=None):
        """Perform the 2D integration and filter along each row using a median
        filter

        :param data: input image as numpy array
        :param npt_rad: number of radial points
        :param npt_azim: number of azimuthal points
        :param correctSolidAngle: correct for solid angle of each pixel if True
        :type correctSolidAngle: bool
        :param radial_range: The lower and upper range of the radial unit. If not provided, range is simply (data.min(), data.max()). Values outside the range are ignored.
        :type radial_range: (float, float), optional
        :param azimuth_range: The lower and upper range of the azimuthal angle in degree. If not provided, range is simply (data.min(), data.max()). Values outside the range are ignored.
        :type azimuth_range: (float, float), optional

        :param polarization_factor: polarization factor between -1 (vertical) and +1 (horizontal).
               0 for circular polarization or random,
               None for no correction,
               True for using the former correction
        :type polarization_factor: float
        :param dark: dark noise image
        :type dark: ndarray
        :param flat: flat field image
        :type flat: ndarray
        :param unit: unit to be used for integration
        :param method: pathway for integration and sort
        :param percentile: which percentile use for cutting out
                           percentil can be a 2-tuple to specify a region to
                           average out
        :param mask: masked out pixels array
        :param normalization_factor: Value of a normalization monitor
        :type normalization_factor: float
        :param metadata: any other metadata,
        :type metadata: JSON serializable dict
        :return: Integrate1D like result like
        """
        if dummy is None:
            dummy = numpy.finfo(numpy.float32).min
            delta_dummy = None
        unit = units.to_unit(unit)
        method = self._normalize_method(method, dim=2, default=self.DEFAULT_METHOD_2D)
        if (method.impl_lower == "opencl") and npt_azim and (npt_azim > 1):
            old = npt_azim
            npt_azim = 1 << int(round(log(npt_azim, 2)))  # power of two above
            if npt_azim != old:
                logger.warning("Change number of azimuthal bins to nearest power of two: %s->%s",
                               old, npt_azim)
        res2d = self.integrate2d(data, npt_rad, npt_azim, mask=mask,
                                 flat=flat, dark=dark,
                                 radial_range=radial_range,
                                 azimuth_range=azimuth_range,
                                 unit=unit, method=method.method,
                                 dummy=dummy, delta_dummy=delta_dummy,
                                 correctSolidAngle=correctSolidAngle,
                                 polarization_factor=polarization_factor,
                                 normalization_factor=normalization_factor)
        integ2d = res2d.intensity
        if (method.impl_lower == "opencl"):
            ctx = self.engines[res2d.method].engine.ctx
            if numpy.isfortran(integ2d) and integ2d.dtype == numpy.float32:
                rdata = integ2d.T
                horizontal = True
            else:
                rdata = numpy.ascontiguousarray(integ2d, dtype=numpy.float32)
                horizontal = False

            if OCL_SORT_ENGINE not in self.engines:
                with self._lock:
                    if OCL_SORT_ENGINE not in self.engines:
                        self.engines[OCL_SORT_ENGINE] = Engine()
            engine = self.engines[OCL_SORT_ENGINE]
            with engine.lock:
                sorter = engine.engine
                if (sorter is None) or \
                   (sorter.npt_width != rdata.shape[1]) or\
                   (sorter.npt_height != rdata.shape[0]):
                    logger.info("reset opencl sorter")
                    sorter = ocl_sort.Separator(npt_height=rdata.shape[0], npt_width=rdata.shape[1], ctx=ctx)
                    engine.set_engine(sorter)
            if "__len__" in dir(percentile):
                if horizontal:
                    spectrum = sorter.trimmed_mean_horizontal(rdata, dummy, [(i / 100.0) for i in percentile]).get()
                else:
                    spectrum = sorter.trimmed_mean_vertical(rdata, dummy, [(i / 100.0) for i in percentile]).get()
            else:
                if horizontal:
                    spectrum = sorter.filter_horizontal(rdata, dummy, percentile / 100.0).get()
                else:
                    spectrum = sorter.filter_vertical(rdata, dummy, percentile / 100.0).get()
        else:
            dummies = (integ2d == dummy).sum(axis=0)
            # add a line of zeros at the end (along npt_azim) so that the value for no valid pixel is 0
            sorted_ = numpy.zeros((npt_azim + 1, npt_rad))
            sorted_[:npt_azim,:] = numpy.sort(integ2d, axis=0)

            if "__len__" in dir(percentile):
                # mean over the valid value
                lower = dummies + (numpy.floor(min(percentile) * (npt_azim - dummies) / 100.)).astype(int)
                upper = dummies + (numpy.ceil(max(percentile) * (npt_azim - dummies) / 100.)).astype(int)
                bounds = numpy.zeros(sorted_.shape, dtype=int)
                assert (lower >= 0).all()
                assert (upper <= npt_azim).all()

                rng = numpy.arange(npt_rad)
                bounds[lower, rng] = 1
                bounds[upper, rng] = 1
                valid = (numpy.cumsum(bounds, axis=0) % 2)
                invalid = numpy.logical_not(valid)
                sorted_[invalid] = numpy.nan
                spectrum = numpy.nanmean(sorted_, axis=0)
            else:
                # read only the valid value
                dummies = (integ2d == dummy).sum(axis=0)
                pos = dummies + (numpy.round(percentile * (npt_azim - dummies) / 100.)).astype(int)
                assert (pos >= 0).all()
                assert (pos <= npt_azim).all()
                spectrum = sorted_[(pos, numpy.arange(npt_rad))]

        result = Integrate1dResult(res2d.radial, spectrum)
        result._set_method_called("medfilt1d")
        result._set_compute_engine(str(method))
        result._set_percentile(percentile)
        result._set_npt_azim(npt_azim)
        result._set_unit(unit)
        result._set_has_mask_applied(res2d.has_mask_applied)
        result._set_metadata(metadata)
        result._set_has_dark_correction(res2d.has_dark_correction)
        result._set_has_flat_correction(res2d.has_flat_correction)
        result._set_polarization_factor(polarization_factor)
        result._set_normalization_factor(normalization_factor)
        return result

    def sigma_clip_legacy(self, data, npt_rad=1024, npt_azim=512,
                          correctSolidAngle=True, polarization_factor=None,
                          radial_range=None, azimuth_range=None,
                          dark=None, flat=None,
                          method=("full", "histogram", "cython"), unit=units.Q,
                          thres=3, max_iter=5, dummy=None, delta_dummy=None,
                          mask=None, normalization_factor=1.0, metadata=None,
                          safe=True, **kwargs):
        """Perform first a 2D integration and then an iterative sigma-clipping
        filter along each row. See the doc of scipy.stats.sigmaclip for the
        options `thres` and `max_iter`.

        :param data: input image as numpy array
        :param npt_rad: number of radial points (alias: npt)
        :param npt_azim: number of azimuthal points
        :param bool correctSolidAngle: correct for solid angle of each pixel when set
        :param float polarization_factor: polarization factor between -1 (vertical)
                and +1 (horizontal).

                - 0 for circular polarization or random,
                - None for no correction,
                - True for using the former correction
        :param radial_range: The lower and upper range of the radial unit. If not provided, range is simply (data.min(), data.max()). Values outside the range are ignored.
        :type radial_range: (float, float), optional
        :param azimuth_range: The lower and upper range of the azimuthal angle in degree. If not provided, range is simply (data.min(), data.max()). Values outside the range are ignored.
        :type azimuth_range: (float, float), optional
        :param ndarray dark: dark noise image
        :param ndarray flat: flat field image
        :param unit: unit to be used for integration
        :param method: pathway for integration and sort
        :param thres: cut-off for n*sigma: discard any values with `|I-<I>| > thres*σ`.
                The threshold can be a 2-tuple with sigma_low and sigma_high.
        :param max_iter: maximum number of iterations
        :param mask: masked out pixels array
        :param float normalization_factor: Value of a normalization monitor
        :param metadata: any other metadata,
        :type metadata: JSON serializable dict
        :param safe: unset to save some checks on sparse matrix shape/content.
        :return: Integrate1D-like result

        Nota: The initial 2D-integration requires pixel splitting
        """
        #compatibility layer with sigma_clip_ng
        if "npt" in kwargs:
            npt_rad = kwargs["npt"]

        # We use NaN as dummies
        if dummy is None:
            dummy = numpy.NaN
            delta_dummy = None
        unit = units.to_unit(unit)
        method = self._normalize_method(method, dim=2, default=self.DEFAULT_METHOD_2D)
        if "__len__" in dir(thres) and len(thres) > 0:
            sigma_lo = thres[0]
            sigma_hi = thres[-1]
        else:
            sigma_lo = sigma_hi = thres

        if (method.impl_lower == "opencl") and npt_azim and (npt_azim > 1):
            old = npt_azim
            npt_azim = 1 << int(round(log(npt_azim, 2)))  # power of two above
            if npt_azim != old:
                logger.warning("Change number of azimuthal bins to nearest power of two: %s->%s",
                               old, npt_azim)

        res2d = self.integrate2d(data, npt_rad, npt_azim, mask=mask,
                                 azimuth_range=azimuth_range,
                                 radial_range=radial_range,
                                 flat=flat, dark=dark,
                                 unit=unit, method=method,
                                 dummy=dummy, delta_dummy=delta_dummy,
                                 correctSolidAngle=correctSolidAngle,
                                 polarization_factor=polarization_factor,
                                 normalization_factor=normalization_factor,safe=safe)
        image = res2d.intensity
        if (method.impl_lower == "opencl"):
            if (method.algo_lower == "csr") and \
                    (OCL_CSR_ENGINE in self.engines) and \
                    (self.engines[OCL_CSR_ENGINE].engine is not None):
                ctx = self.engines[OCL_CSR_ENGINE].engine.ctx
            elif (method.algo_lower == "csr") and \
                    (OCL_LUT_ENGINE in self.engines) and \
                    (self.engines[OCL_LUT_ENGINE].engine is not None):
                ctx = self.engines[OCL_LUT_ENGINE].engine.ctx
            else:
                ctx = None

            if numpy.isfortran(image) and image.dtype == numpy.float32:
                rdata = image.T
                horizontal = True
            else:
                rdata = numpy.ascontiguousarray(image, dtype=numpy.float32)
                horizontal = False

            if OCL_SORT_ENGINE not in self.engines:
                with self._lock:
                    if OCL_SORT_ENGINE not in self.engines:
                        self.engines[OCL_SORT_ENGINE] = Engine()
            engine = self.engines[OCL_SORT_ENGINE]
            with engine.lock:
                sorter = engine.engine
                if (sorter is None) or \
                   (sorter.npt_width != rdata.shape[1]) or\
                   (sorter.npt_height != rdata.shape[0]):
                    logger.info("reset opencl sorter")
                    sorter = ocl_sort.Separator(npt_height=rdata.shape[0], npt_width=rdata.shape[1], ctx=ctx)
                    engine.set_engine(sorter)

            if horizontal:
                res = sorter.sigma_clip_horizontal(rdata, dummy=dummy,
                                                   sigma_lo=sigma_lo,
                                                   sigma_hi=sigma_hi,
                                                   max_iter=max_iter)
            else:
                res = sorter.sigma_clip_vertical(rdata, dummy=dummy,
                                                 sigma_lo=sigma_lo,
                                                 sigma_hi=sigma_hi,
                                                 max_iter=max_iter)
            mean = res[0].get()
            std = res[1].get()
        else:
            as_strided = numpy.lib.stride_tricks.as_strided
            mask = numpy.logical_not(numpy.isfinite(image))
            dummies = mask.sum()
            image[mask] = numpy.NaN
            mean = numpy.nanmean(image, axis=0)
            std = numpy.nanstd(image, axis=0)
            for _ in range(max_iter):
                mean2d = as_strided(mean, image.shape, (0, mean.strides[0]))
                std2d = as_strided(std, image.shape, (0, std.strides[0]))
                with warnings.catch_warnings():
                    warnings.simplefilter("ignore")
                    delta = (image - mean2d) / std2d
                    mask = numpy.logical_or(delta > sigma_hi,
                                            delta < -sigma_lo)
                dummies = mask.sum()
                if dummies == 0:
                    break
                image[mask] = numpy.NaN
                mean = numpy.nanmean(image, axis=0)
                std = numpy.nanstd(image, axis=0)

        result = Integrate1dResult(res2d.radial, mean, std)
        result._set_method_called("sigma_clip")
        result._set_compute_engine(str(method))
        result._set_percentile(thres)
        result._set_npt_azim(npt_azim)
        result._set_unit(unit)
        result._set_has_mask_applied(res2d.has_mask_applied)
        result._set_metadata(metadata)
        result._set_has_dark_correction(res2d.has_dark_correction)
        result._set_has_flat_correction(res2d.has_flat_correction)
        result._set_polarization_factor(polarization_factor)
        result._set_normalization_factor(normalization_factor)
        return result

    _sigma_clip_legacy = sigma_clip_legacy

    def sigma_clip_ng(self, data,
                      npt=1024,
                      correctSolidAngle=True,
                      polarization_factor=None,
                      variance=None,
                      error_model=ErrorModel.NO,
                      radial_range=None,
                      azimuth_range=None,
                      dark=None,
                      flat=None,
                      method=("no", "csr", "cython"),
                      unit=units.Q,
                      thres=5.0,
                      max_iter=5,
                      dummy=None,
                      delta_dummy=None,
                      mask=None,
                      normalization_factor=1.0,
                      metadata=None,
                      safe=True,
                       **kwargs):
        """Performs iteratively the 1D integration with variance propagation
        and performs a sigm-clipping at each iteration, i.e.
        all pixel which intensity differs more than thres*std is
        discarded for next iteration.

        Keep only pixels with intensty:

            ``|I - <I>| < thres * σ(I)``

        This enforces a symmetric, bell-shaped distibution (i.e. gaussian-like) and is very good at extracting
        background or amorphous isotropic scattering out of Bragg peaks.

        :param data: input image as numpy array
        :param npt_rad: number of radial points
        :param bool correctSolidAngle: correct for solid angle of each pixel if True
        :param float polarization_factor: polarization factor between:
                -1 (vertical)
                +1 (horizontal).
                - 0 for circular polarization or random,
                - None for no correction,
                - True for using the former correction
        :param radial_range: The lower and upper range of the radial unit. If not provided, range is simply (data.min(), data.max()). Values outside the range are ignored.
        :type radial_range: (float, float), optional
        :param azimuth_range: The lower and upper range of the azimuthal angle in degree. If not provided, range is simply (data.min(), data.max()). Values outside the range are ignored.
        :type azimuth_range: (float, float), optional

        :param ndarray dark: dark noise image
        :param ndarray flat: flat field image
        :param ndarray variance: the variance of the signal
        :param str error_model: can be "poisson" to assume a poissonian detector (variance=I) or "azimuthal" to take the std² in each ring (better, more expenive)
        :param unit: unit to be used for integration
        :param method: pathway for integration and sort
        :param thres: cut-off for n*sigma: discard any values with (I-<I>)/sigma > thres.
        :param max_iter: maximum number of iterations
        :param mask: masked out pixels array
        :param float normalization_factor: Value of a normalization monitor
        :param metadata: any other metadata,
        :type metadata: JSON serializable dict
        :param safe: set to False to skip some tests
        :return: Integrate1D like result like

        The difference with the previous `sigma_clip_legacy` implementation is that there is no 2D regrouping.
        Pixel splitting should be avoided with this implementation.
        The standard deviation is usually smaller than previously and the signal cleaner.
        It is also slightly faster.

        The case neither `error_model`, nor `variance` is provided, fall-back on a poissonian model.

        """
        for k in kwargs:
            if k == "npt_azim":
                logger.warning("'npt_azim' argument is not used in sigma_clip_ng as not 2D intergration is performed anymore")
            else:
                logger.warning("Got unknown argument %s %s", k, kwargs[k])

        error_model = ErrorModel.parse(error_model)
        if variance is not None:
            assert variance.size == data.size
            error_model = ErrorModel.VARIANCE

        unit = units.to_unit(unit)
        if radial_range:
            radial_range = tuple(radial_range[i] / unit.scale for i in (0, -1))
        if azimuth_range is not None:
            azimuth_range = self.normalize_azimuth_range(azimuth_range)

        method = self._normalize_method(method, dim=1, default=self.DEFAULT_METHOD_1D)

        if mask is None:
            has_mask = "from detector"
            mask = self.mask
            mask_crc = self.detector.get_mask_crc()
            if mask is None:
                has_mask = False
                mask_crc = None
        else:
            has_mask = "user provided"
            mask = numpy.ascontiguousarray(mask)
            mask_crc = crc32(mask)

        if correctSolidAngle:
            solidangle = self.solidAngleArray(data.shape, correctSolidAngle)
        else:
            solidangle = None

        if polarization_factor is None:
            polarization = polarization_crc = None
        else:
            polarization, polarization_crc = self.polarization(data.shape, polarization_factor, with_checksum=True)

        if (method.algo_lower == "csr"):
            "This is the only method implemented for now ..."
            # Prepare LUT if needed!
            # initialize the CSR integrator in Cython as it may be needed later on.
            cython_method = IntegrationMethod.select_method(method.dimension, method.split_lower, method.algo_lower, "cython")[0]
            if cython_method not in self.engines:
                cython_engine = self.engines[cython_method] = Engine()
            else:
                cython_engine = self.engines[cython_method]
            with cython_engine.lock:
                # Validate that the engine used is the proper one
                cython_integr = cython_engine.engine
                cython_reset = None
                if cython_integr is None:
                    cython_reset = "of first initialization"
                if (not cython_reset) and safe:
                    if cython_integr.unit != unit:
                        cython_reset = "unit was changed"
                    if cython_integr.bins != npt:
                        cython_reset = "number of points changed"
                    if cython_integr.size != data.size:
                        cython_reset = "input image size changed"
                    if cython_integr.empty != self._empty:
                        cython_reset = "empty value changed "
                    if (mask is not None) and (not cython_integr.check_mask):
                        cython_reset = "mask but CSR was without mask"
                    elif (mask is None) and (cython_integr.check_mask):
                        cython_reset = "no mask but CSR has mask"
                    elif (mask is not None) and (cython_integr.mask_checksum != mask_crc):
                        cython_reset = "mask changed"
                    if (radial_range is None) and (cython_integr.pos0_range is not None):
                        cython_reset = "radial_range was defined in CSR"
                    elif (radial_range is not None) and cython_integr.pos0_range != (min(radial_range), max(radial_range) * EPS32):
                        cython_reset = "radial_range is defined but not the same as in CSR"
                    if (azimuth_range is None) and (cython_integr.pos1_range is not None):
                        cython_reset = "azimuth_range not defined and CSR had azimuth_range defined"
                    elif (azimuth_range is not None) and cython_integr.pos1_range != (min(azimuth_range), max(azimuth_range) * EPS32):
                        cython_reset = "azimuth_range requested and CSR's azimuth_range don't match"
                if cython_reset:
                    logger.info("AI.sigma_clip_ng: Resetting Cython integrator because %s", cython_reset)
                    split = method.split_lower
                    if split == "pseudo":
                        split = "full"
                    try:
                        cython_integr = self.setup_sparse_integrator(data.shape, npt, mask=mask,
                                                       mask_checksum=mask_crc,
                                                       unit=unit, split=split, algo="CSR",
                                                       pos0_range=radial_range,
                                                       pos1_range=azimuth_range,
                                                       empty=self._empty,
                                                       scale=False)
                    except MemoryError:  # CSR method is hungry...
                        logger.warning("MemoryError: falling back on forward implementation")
                        cython_integr = None
                        self.reset_engines()
                        method = self.DEFAULT_METHOD_1D
                    else:
                        cython_engine.set_engine(cython_integr)
            if method not in self.engines:
                # instanciated the engine
                engine = self.engines[method] = Engine()
            else:
                engine = self.engines[method]
            with engine.lock:
                # Validate that the engine used is the proper one
                integr = engine.engine
                reset = None
                # This whole block uses CSR, Now we should treat all the various implementation: Cython, OpenCL and finally Python.

                # Validate that the engine used is the proper one
                if integr is None:
                    reset = "of first initialization"
                if (not reset) and safe:
                    if integr.unit != unit:
                        reset = "unit was changed"
                    if integr.bins != npt:
                        reset = "number of points changed"
                    if integr.size != data.size:
                        reset = "input image size changed"
                    if integr.empty != self._empty:
                        reset = "empty value changed "
                    if (mask is not None) and (not integr.check_mask):
                        reset = "mask but CSR was without mask"
                    elif (mask is None) and (integr.check_mask):
                        reset = "no mask but CSR has mask"
                    elif (mask is not None) and (integr.mask_checksum != mask_crc):
                        reset = "mask changed"
                    # TODO
                    if (radial_range is None) and (integr.pos0_range is not None):
                        reset = "radial_range was defined in CSR"
                    elif (radial_range is not None) and integr.pos0_range != (min(radial_range), max(radial_range)):
                        reset = "radial_range is defined but not the same as in CSR"
                    if (azimuth_range is None) and (integr.pos1_range is not None):
                        reset = "azimuth_range not defined and CSR had azimuth_range defined"
                    elif (azimuth_range is not None) and integr.pos1_range != (min(azimuth_range), max(azimuth_range)):
                        reset = "azimuth_range requested and CSR's azimuth_range don't match"

                if reset:
                    logger.info("ai.sigma_clip_ng: Resetting ocl_csr integrator because %s", reset)
                    csr_integr = self.engines[cython_method].engine
                    if method.impl_lower == "opencl":
                        try:
                            integr = method.class_funct_ng.klass(csr_integr.lut,
                                                                 image_size=data.size,
                                                                 checksum=csr_integr.lut_checksum,
                                                                 empty=self._empty,
                                                                 unit=unit,
                                                                 mask_checksum=csr_integr.mask_checksum,
                                                                 bin_centers=csr_integr.bin_centers,
                                                                 platformid=method.target[0],
                                                                 deviceid=method.target[1])
                        except MemoryError:
                            logger.warning("MemoryError: falling back on default forward implementation")
                            self.reset_engines()
                            method = self.DEFAULT_METHOD_1D
                        else:
                            # Copy some properties from the cython integrator
                            integr.pos0_range = csr_integr.pos0_range
                            integr.pos1_range = csr_integr.pos1_range
                            engine.set_engine(integr)
                    elif method.impl_lower in ("python", "cython"):
                        integr = method.class_funct_ng.klass(lut=csr_integr.lut,
                                                             image_size=data.size,
                                                             empty=self._empty,
                                                             unit=unit,
                                                             mask_checksum=csr_integr.mask_checksum,
                                                             bin_centers=csr_integr.bin_centers)
                        # Copy some properties from the cython integrator
                        integr.pos0_range = csr_integr.pos0_range
                        integr.pos1_range = csr_integr.pos1_range
                        engine.set_engine(integr)
                    else:
                        logger.error(f"Implementation {method.impl_lower} not supported")
                else:
                    integr = self.engines[method].engine
                kwargs = {"dark":dark, "dummy":dummy, "delta_dummy":delta_dummy,
                          "variance":variance, "dark_variance":None,
                          "flat":flat, "solidangle":solidangle, "polarization":polarization, "absorption":None,
                          "error_model":error_model, "normalization_factor":normalization_factor,
                          "cutoff":thres, "cycle":max_iter}

                intpl = integr.sigma_clip(data, **kwargs)
        else:
            raise RuntimeError("Not yet implemented. Sorry")
        result = Integrate1dResult(intpl.position * unit.scale, intpl.intensity, intpl.sem)
        result._set_method_called("sigma_clip_ng")
        result._set_method(method)
        result._set_compute_engine(str(method))
        result._set_percentile(thres)
        result._set_unit(unit)
        result._set_has_mask_applied(has_mask)
        result._set_metadata(metadata)
        result._set_sum_signal(intpl.signal)
        result._set_sum_normalization(intpl.normalization)
        result._set_sum_normalization2(intpl.norm_sq)
        result._set_std(intpl.std)
        result._set_sem(intpl.sem)
        result._set_sum_variance(intpl.variance)
        result._set_count(intpl.count)
        result._set_polarization_factor(polarization_factor)
        result._set_normalization_factor(normalization_factor)
        result._set_error_model(error_model)
        return result

    sigma_clip = sigma_clip_ng

    def separate(self, data, npt_rad=1024, npt_azim=512, unit="2th_deg", method="splitpixel",
                 percentile=50, mask=None, restore_mask=True):
        """
        Separate bragg signal from powder/amorphous signal using azimuthal integration,
        median filering and projected back before subtraction.

        :param data: input image as numpy array
        :param npt_rad: number of radial points
        :param npt_azim: number of azimuthal points
        :param unit: unit to be used for integration
        :param method: pathway for integration and sort
        :param percentile: which percentile use for cutting out
        :param mask: masked out pixels array
        :param restore_mask: masked pixels have the same value as input data provided
        :return: SeparateResult which the bragg & amorphous signal

        Note: the filtered 1D spectrum can be retrieved from
        SeparateResult.radial and SeparateResult.intensity
        """

        filter_result = self.medfilt1d(data, npt_rad=npt_rad, npt_azim=npt_azim,
                                       unit=unit, method=method,
                                       percentile=percentile, mask=mask)
        # This takes 100ms and is the next to be optimized.
        amorphous = self.calcfrom1d(filter_result.radial, filter_result.intensity,
                                    data.shape, mask=None,
                                    dim1_unit=unit,
                                    correctSolidAngle=True)
        bragg = data - amorphous
        if restore_mask:
            wmask = numpy.where(mask)
            maskdata = data[wmask]
            bragg[wmask] = maskdata
            amorphous[wmask] = maskdata

        result = SeparateResult(bragg, amorphous)
        result._radial = filter_result.radial
        result._intensity = filter_result.intensity
        result._sigma = filter_result.sigma

        result._set_sum_signal(filter_result.sum_signal)
        result._set_sum_variance(filter_result.sum_variance)
        result._set_sum_normalization(filter_result.sum_normalization)
        result._set_count(filter_result.count)

        result._set_method_called("medfilt1d")
        result._set_compute_engine(str(method))
        result._set_percentile(percentile)
        result._set_npt_azim(npt_azim)
        result._set_unit(unit)
        result._set_has_mask_applied(filter_result.has_mask_applied)
        result._set_metadata(filter_result.metadata)
        result._set_has_dark_correction(filter_result.has_dark_correction)
        result._set_has_flat_correction(filter_result.has_flat_correction)

        # TODO when switching to sigma-clipped filtering
        # result._set_polarization_factor(polarization_factor)
        # result._set_normalization_factor(normalization_factor)

        return result

    def inpainting(self, data, mask, npt_rad=1024, npt_azim=512,
                   unit="r_m", method="splitpixel", poissonian=False,
                   grow_mask=3):
        """Re-invent the values of masked pixels

        :param data: input image as 2d numpy array
        :param mask: masked out pixels array
        :param npt_rad: number of radial points
        :param npt_azim: number of azimuthal points
        :param unit: unit to be used for integration
        :param method: pathway for integration
        :param poissonian: If True, add some poisonian noise to the data to make
                           then more realistic
        :param grow_mask: grow mask in polar coordinated to accomodate pixel
            splitting algoritm
        :return: inpainting object which contains the restored image as .data
        """
        from .ext import inpainting
        dummy = -1
        delta_dummy = 0.9
        method = IntegrationMethod.select_one_available(method, dim=2,
                                                        default=self.DEFAULT_METHOD_2D)

        assert mask.shape == self.detector.shape
        mask = numpy.ascontiguousarray(mask, numpy.int8)
        blank_data = numpy.zeros(mask.shape, dtype=numpy.float32)
        ones_data = numpy.ones(mask.shape, dtype=numpy.float32)

        to_mask = numpy.where(mask)

        blank_mask = numpy.zeros_like(mask)
        masked = numpy.zeros(mask.shape, dtype=numpy.float32)
        masked[to_mask] = dummy

        masked_data = data.astype(numpy.float32)  # explicit copy
        masked_data[to_mask] = dummy

        if self.chiDiscAtPi:
            azimuth_range = (-180, 180)
        else:
            azimuth_range = (0, 360)
        r = self.array_from_unit(typ="corner", unit=unit, scale=True)
        rmax = (1.0 + numpy.finfo(numpy.float32).eps) * r[..., 0].max()
        kwargs = {"npt_rad": npt_rad,
                  "npt_azim": npt_azim,
                  "unit": unit,
                  "dummy": dummy,
                  "delta_dummy": delta_dummy,
                  "method": method,
                  "correctSolidAngle": False,
                  "azimuth_range": azimuth_range,
                  "radial_range": (0, rmax),
                  "polarization_factor": None,
                  # Nullify the masks to avoid to use the detector once
                  "dark": blank_mask,
                  "mask": blank_mask,
                  "flat": ones_data}

        imgb = self.integrate2d(blank_data, **kwargs)
        imgp = self.integrate2d(masked, **kwargs)
        imgd = self.integrate2d(masked_data, **kwargs)
        omask = numpy.ascontiguousarray(numpy.round(imgb.intensity / dummy), numpy.int8)
        imask = numpy.ascontiguousarray(numpy.round(imgp.intensity / dummy), numpy.int8)
        to_paint = (imask - omask)

        if grow_mask:
            # inpaint a bit more than needed to avoid "side" effects.
            from scipy.ndimage import binary_dilation
            structure = [[1], [1], [1]]
            to_paint = binary_dilation(to_paint, structure=structure, iterations=grow_mask)
            to_paint = to_paint.astype(numpy.int8)

        polar_inpainted = inpainting.polar_inpaint(imgd.intensity,
                                                   to_paint, omask, 0)
        r = self.array_from_unit(typ="center", unit=unit, scale=True)
        chi = numpy.rad2deg(self.chiArray())
        cart_inpatined = inpainting.polar_interpolate(data, mask,
                                                      r,
                                                      chi,
                                                      polar_inpainted,
                                                      imgd.radial, imgd.azimuthal)

        if poissonian:
            res = data.copy()
            res[to_mask] = numpy.random.poisson(cart_inpatined[to_mask])
        else:
            res = cart_inpatined
        return res

    def guess_max_bins(self, redundancy=1, search_range=None, unit="q_nm^-1", radial_range=None, azimuth_range=None):
        """
        Guess the maximum number of bins, considering the excpected minimum redundancy:

        :param redundancy: minimum number of pixel per bin
        :param search_range: the minimum and maximun number of bins to be considered
        :param unit: the unit to be considered like "2th_deg" or "q_nm^-1"
        :param radial_range: radial range to be considered, depends on unit !
        :param azimuth_range: azimuthal range to be considered
        :return: the minimum bin number providing the provided redundancy
        """
        img = numpy.empty(self.detector.shape, dtype=numpy.float32)
        dia = int(numpy.sqrt(img.shape[0] ** 2 + img.shape[1] ** 2))
        method = self._normalize_method(("no", "histogram", "cython"), dim=1, default=self.DEFAULT_METHOD_1D)
        unit = units.to_unit(unit)
        if search_range is None:
            ref = self.integrate1d(img, dia, method=method, unit=unit,
                                   azimuth_range=azimuth_range, radial_range=radial_range).count.min()
            if ref >= redundancy:
                search_range = (dia, 4 * dia)
            else:
                search_range = (2, dia)

        for i in range(*search_range):
            mini = self.integrate1d(img, i, method=method, unit=unit,
                                  azimuth_range=azimuth_range, radial_range=radial_range).count.min()
            if mini < redundancy:
                return i - 1

################################################################################
# Some properties
################################################################################

    def set_darkcurrent(self, dark):
        self.detector.set_darkcurrent(dark)

    def get_darkcurrent(self):
        return self.detector.get_darkcurrent()

    darkcurrent = property(get_darkcurrent, set_darkcurrent)

    def set_flatfield(self, flat):
        self.detector.set_flatfield(flat)

    def get_flatfield(self):
        return self.detector.get_flatfield()

    flatfield = property(get_flatfield, set_flatfield)

    @deprecated(reason="Not maintained", since_version="0.17")
    def set_darkfiles(self, files=None, method="mean"):
        """Set the dark current from one or mutliple files, avaraged
        according to the method provided.

        Moved to Detector.

        :param files: file(s) used to compute the dark.
        :type files: str or list(str) or None
        :param method: method used to compute the dark, "mean" or "median"
        :type method: str
        """
        self.detector.set_darkfiles(files, method)

    @property
    @deprecated(reason="Not maintained", since_version="0.17")
    def darkfiles(self):
        return self.detector.darkfiles

    @deprecated(reason="Not maintained", since_version="0.17")
    def set_flatfiles(self, files, method="mean"):
        """Set the flat field from one or mutliple files, averaged
        according to the method provided.

        Moved to Detector.

        :param files: file(s) used to compute the flat-field.
        :type files: str or list(str) or None
        :param method: method used to compute the dark, "mean" or "median"
        :type method: str
        """
        self.detector.set_flatfiles(files, method)

    @property
    @deprecated(reason="Not maintained", since_version="0.17")
    def flatfiles(self):
        return self.detector.flatfiles

    def get_empty(self):
        return self._empty

    def set_empty(self, value):
        self._empty = float(value)
        # propagate empty values to integrators
        for engine in self.engines.values():
            with engine.lock:
                if engine.engine is not None:
                    try:
                        engine.engine.empty = self._empty
                    except Exception as exeption:
                        logger.error(exeption)

    empty = property(get_empty, set_empty)

    def __getnewargs_ex__(self):
        "Helper function for pickling ai"
        return (self.dist, self.poni1, self.poni2,
                self.rot1, self.rot2, self.rot3,
                self.pixel1, self.pixel2,
                self.splineFile, self.detector, self.wavelength), {}

    def __getstate__(self):
        """Helper function for pickling ai

        :return: the state of the object
        """

        state_blacklist = ('_lock', "engines")
        state = Geometry.__getstate__(self)
        for key in state_blacklist:
            if key in state:
                del state[key]
        return state

    def __setstate__(self, state):
        """Helper function for unpickling ai

        :param state: the state of the object
        """
        for statekey, statevalue in state.items():
            setattr(self, statekey, statevalue)
        self._sem = threading.Semaphore()
        self._lock = threading.Semaphore()
        self.engines = {}<|MERGE_RESOLUTION|>--- conflicted
+++ resolved
@@ -30,11 +30,7 @@
 __contact__ = "Jerome.Kieffer@ESRF.eu"
 __license__ = "MIT"
 __copyright__ = "European Synchrotron Radiation Facility, Grenoble, France"
-<<<<<<< HEAD
-__date__ = "31/01/2023"
-=======
 __date__ = "22/02/2023"
->>>>>>> 05b68fc4
 __status__ = "stable"
 __docformat__ = 'restructuredtext'
 
@@ -2222,7 +2218,7 @@
         norm2d = None
         var2d = None
 
-        if method.algo_lower in ("csr", "csc", "lut"):
+        if method.algo_lower in ("csr", "lut"):
             intpl = None
             cython_method = IntegrationMethod.select_method(method.dimension, method.split_lower, method.algo_lower, "cython")[0]
             if cython_method not in self.engines:
@@ -2902,22 +2898,22 @@
         result._set_normalization_factor(normalization_factor)
         return result
 
-    def sigma_clip_legacy(self, data, npt_rad=1024, npt_azim=512,
-                          correctSolidAngle=True, polarization_factor=None,
-                          radial_range=None, azimuth_range=None,
-                          dark=None, flat=None,
-                          method=("full", "histogram", "cython"), unit=units.Q,
-                          thres=3, max_iter=5, dummy=None, delta_dummy=None,
-                          mask=None, normalization_factor=1.0, metadata=None,
-                          safe=True, **kwargs):
-        """Perform first a 2D integration and then an iterative sigma-clipping
-        filter along each row. See the doc of scipy.stats.sigmaclip for the
-        options `thres` and `max_iter`.
+    def _sigma_clip_legacy(self, data, npt_rad=1024, npt_azim=512,
+                           correctSolidAngle=True, polarization_factor=None,
+                           radial_range=None, azimuth_range=None,
+                           dark=None, flat=None,
+                           method="splitpixel", unit=units.Q,
+                           thres=3, max_iter=5, dummy=None, delta_dummy=None,
+                           mask=None, normalization_factor=1.0, metadata=None):
+        """Perform the 2D integration and perform a sigm-clipping iterative
+        filter along each row. see the doc of scipy.stats.sigmaclip for the
+        options.
 
         :param data: input image as numpy array
-        :param npt_rad: number of radial points (alias: npt)
+        :param npt_rad: number of radial points
         :param npt_azim: number of azimuthal points
-        :param bool correctSolidAngle: correct for solid angle of each pixel when set
+        :param bool correctSolidAngle: correct for solid angle of each pixel
+                if True
         :param float polarization_factor: polarization factor between -1 (vertical)
                 and +1 (horizontal).
 
@@ -2932,22 +2928,14 @@
         :param ndarray flat: flat field image
         :param unit: unit to be used for integration
         :param method: pathway for integration and sort
-        :param thres: cut-off for n*sigma: discard any values with `|I-<I>| > thres*σ`.
+        :param thres: cut-off for n*sigma: discard any values with (I-<I>)/sigma > thres.
                 The threshold can be a 2-tuple with sigma_low and sigma_high.
-        :param max_iter: maximum number of iterations
-        :param mask: masked out pixels array
+        :param max_iter: maximum number of iterations        :param mask: masked out pixels array
         :param float normalization_factor: Value of a normalization monitor
         :param metadata: any other metadata,
         :type metadata: JSON serializable dict
-        :param safe: unset to save some checks on sparse matrix shape/content.
-        :return: Integrate1D-like result
-
-        Nota: The initial 2D-integration requires pixel splitting
+        :return: Integrate1D like result like
         """
-        #compatibility layer with sigma_clip_ng
-        if "npt" in kwargs:
-            npt_rad = kwargs["npt"]
-
         # We use NaN as dummies
         if dummy is None:
             dummy = numpy.NaN
@@ -2975,7 +2963,7 @@
                                  dummy=dummy, delta_dummy=delta_dummy,
                                  correctSolidAngle=correctSolidAngle,
                                  polarization_factor=polarization_factor,
-                                 normalization_factor=normalization_factor,safe=safe)
+                                 normalization_factor=normalization_factor)
         image = res2d.intensity
         if (method.impl_lower == "opencl"):
             if (method.algo_lower == "csr") and \
@@ -3058,8 +3046,6 @@
         result._set_normalization_factor(normalization_factor)
         return result
 
-    _sigma_clip_legacy = sigma_clip_legacy
-
     def sigma_clip_ng(self, data,
                       npt=1024,
                       correctSolidAngle=True,
@@ -3088,9 +3074,9 @@
 
         Keep only pixels with intensty:
 
-            ``|I - <I>| < thres * σ(I)``
-
-        This enforces a symmetric, bell-shaped distibution (i.e. gaussian-like) and is very good at extracting
+            ``|I - <I>| < thres * std(I)``
+
+        This enforces a gaussian distibution and is very good at extracting
         background or amorphous isotropic scattering out of Bragg peaks.
 
         :param data: input image as numpy array
@@ -3122,10 +3108,8 @@
         :param safe: set to False to skip some tests
         :return: Integrate1D like result like
 
-        The difference with the previous `sigma_clip_legacy` implementation is that there is no 2D regrouping.
-        Pixel splitting should be avoided with this implementation.
-        The standard deviation is usually smaller than previously and the signal cleaner.
-        It is also slightly faster.
+        The difference with the previous version is that there is no 2D regrouping, hence this is faster.
+        The standard deviation is usually smaller than previously and the signal cleaner. It is also slightly faster.
 
         The case neither `error_model`, nor `variance` is provided, fall-back on a poissonian model.
 
@@ -3335,7 +3319,10 @@
         result._set_error_model(error_model)
         return result
 
-    sigma_clip = sigma_clip_ng
+    @deprecated(reason="will be replaced by `sigma_clip_ng` in version 0.23.0. Please use either `_sigma_clip_legacy` for full compatibility or upgrade your code to accomodate the new API",
+                replacement="sigma_clip_ng", since_version="0.21.0", only_once=True, skip_backtrace_count=1, deprecated_since="0.22.0")
+    def sigma_clip(self, *args, **kwargs):
+        return self._sigma_clip_legacy(*args, **kwargs)
 
     def separate(self, data, npt_rad=1024, npt_azim=512, unit="2th_deg", method="splitpixel",
                  percentile=50, mask=None, restore_mask=True):
