#!/usr/bin/env python
# -*- coding: utf-8 -*-
#
#    Project: Azimuthal integration
#             https://github.com/silx-kit/pyFAI
#
#    Copyright (C) 2003-2023 European Synchrotron Radiation Facility, Grenoble,
#             France
#
# Permission is hereby granted, free of charge, to any person obtaining a copy
# of this software and associated documentation files (the "Software"), to deal
# in the Software without restriction, including without limitation the rights
# to use, copy, modify, merge, publish, distribute, sublicense, and/or sell
# copies of the Software, and to permit persons to whom the Software is
# furnished to do so, subject to the following conditions:
#
# The above copyright notice and this permission notice shall be included in
# all copies or substantial portions of the Software.
#
# THE SOFTWARE IS PROVIDED "AS IS", WITHOUT WARRANTY OF ANY KIND, EXPRESS OR
# IMPLIED, INCLUDING BUT NOT LIMITED TO THE WARRANTIES OF MERCHANTABILITY,
# FITNESS FOR A PARTICULAR PURPOSE AND NONINFRINGEMENT. IN NO EVENT SHALL THE
# AUTHORS OR COPYRIGHT HOLDERS BE LIABLE FOR ANY CLAIM, DAMAGES OR OTHER
# LIABILITY, WHETHER IN AN ACTION OF CONTRACT, TORT OR OTHERWISE, ARISING FROM,
# OUT OF OR IN CONNECTION WITH THE SOFTWARE OR THE USE OR OTHER DEALINGS IN
# THE SOFTWARE.

__authors__ = ["Jérôme Kieffer", "Valentin Valls"]
__contact__ = "Jerome.Kieffer@ESRF.eu"
__license__ = "MIT"
__copyright__ = "European Synchrotron Radiation Facility, Grenoble, France"
__date__ = "21/05/2024"
__status__ = "production"

import logging
import numpy
import fabio
import weakref
from scipy import ndimage
from scipy.interpolate import interp1d
from scipy.optimize import fmin
from scipy.optimize import fminbound

from .utils import stringutil
from .utils import header_utils
from .io.image import read_data

from .version import calc_hexversion
if ("hexversion" not in dir(fabio)) or (fabio.hexversion < calc_hexversion(0, 4, 0, "dev", 5)):
    # Short cut fabio.factory do not exists on older versions
    fabio.factory = fabio.fabioimage.FabioImage.factory

logger = logging.getLogger(__name__)


class ImageReductionFilter(object):
    """
    Generic filter applied in a set of images.
    """

    def init(self, max_images=None):
        """
        Initialize the filter before using it.

        :param int max_images: Max images supported by the filter
        """
        pass

    def add_image(self, image):
        """
        Add an image to the filter.

        :param numpy.ndarray image: image to add
        """
        raise NotImplementedError()

    def get_parameters(self):
        """Return a dictionary containing filter parameters

        :rtype: dict
        """
        return {"cutoff": None, "quantiles": None}

    def get_result(self):
        """
        Get the result of the filter.

        :return: result filter
        """
        raise NotImplementedError()


class ImageAccumulatorFilter(ImageReductionFilter):
    """
    Filter applied in a set of images in which it is possible
    to reduce data step by step into a single merged image.
    """

    def init(self, max_images=None):
        self._count = 0
        self._accumulated_image = None

    def add_image(self, image):
        """
        Add an image to the filter.

        :param numpy.ndarray image: image to add
        """
        self._accumulated_image = self._accumulate(self._accumulated_image, image)
        self._count += 1

    def _accumulate(self, accumulated_image, added_image):
        """
        Add an image to the filter.

        :param numpy.ndarray accumulated_image: image use to accumulate
            information
        :param numpy.ndarray added_image: image to add
        """
        raise NotImplementedError()

    def get_result(self):
        """
        Get the result of the filter.

        :return: result filter
        :rtype: numpy.ndarray
        """
        result = self._accumulated_image
        # release the allocated memory
        self._accumulated_image = None
        return result


class MaxAveraging(ImageAccumulatorFilter):
    name = "max"

    def _accumulate(self, accumulated_image, added_image):
        if accumulated_image is None:
            return added_image
        return numpy.maximum(accumulated_image, added_image)


class MinAveraging(ImageAccumulatorFilter):
    name = "min"

    def _accumulate(self, accumulated_image, added_image):
        if accumulated_image is None:
            return added_image
        return numpy.minimum(accumulated_image, added_image)


class SumAveraging(ImageAccumulatorFilter):
    name = "sum"

    def _accumulate(self, accumulated_image, added_image):
        if accumulated_image is None:
            return added_image
        return accumulated_image + added_image


class MeanAveraging(SumAveraging):
    name = "mean"

    def get_result(self):
        result = super(MeanAveraging, self).get_result()
        return result / numpy.float32(self._count)


class ImageStackFilter(ImageReductionFilter):
    """
    Filter creating a stack from all images and computing everything at the
    end.
    """

    def init(self, max_images=None):
        self._stack = None
        self._max_stack_size = max_images
        self._count = 0

    def add_image(self, image):
        """
        Add an image to the filter.

        :param numpy.ndarray image: image to add
        """
        if self._stack is None:
            shape = self._max_stack_size, image.shape[0], image.shape[1]
            self._stack = numpy.zeros(shape, dtype=numpy.float32)
        self._stack[self._count] = image
        self._count += 1

    def _compute_stack_reduction(self, stack):
        """Called after initialization of the stack and return the reduction
        result."""
        raise NotImplementedError()

    def get_result(self):
        if self._stack is None:
            raise Exception("No data to reduce")

        shape = self._count, self._stack.shape[1], self._stack.shape[2]
        self._stack.resize(shape)
        result = self._compute_stack_reduction(self._stack)
        # release the allocated memory
        self._stack = None
        return result


class AverageDarkFilter(ImageStackFilter):
    """
    Filter based on the algorithm of average_dark

    TODO: Must be split according to each filter_name, and removed
    """

    def __init__(self, filter_name, cut_off, quantiles):
        super(AverageDarkFilter, self).__init__()
        self._filter_name = filter_name
        self._cut_off = cut_off
        self._quantiles = quantiles

    @property
    def name(self):
        return self._filter_name

    def get_parameters(self):
        """Return a dictionary containing filter parameters"""
        return {"cutoff": self._cut_off, "quantiles": self._quantiles}

    def _compute_stack_reduction(self, stack):
        """
        Compute the stack reduction.

        :param numpy.ndarray stack: stack to reduce
        :return: result filter
        :rtype: numpy.ndarray
        """
        return average_dark(stack,
                            self._filter_name,
                            self._cut_off,
                            self._quantiles)


_FILTERS = [
    MaxAveraging,
    MinAveraging,
    MeanAveraging,
    SumAveraging,
]

_FILTER_NAME_MAPPING = {}
for _f in _FILTERS:
    _FILTER_NAME_MAPPING[_f.name] = _f

_AVERAGE_DARK_FILTERS = set(["min", "max", "sum", "mean", "std", "quantiles", "median"])


def is_algorithm_name_exists(filter_name):
    """Return true if the name is a name of a filter algorithm"""
    if filter_name in _FILTER_NAME_MAPPING:
        return True
    elif filter_name in _AVERAGE_DARK_FILTERS:
        return True
    return False


class AlgorithmCreationError(RuntimeError):
    """Exception returned if creation of an ImageReductionFilter is not
    possible"""
    pass


def create_algorithm(filter_name, cut_off=None, quantiles=None):
    """Factory to create algorithm according to parameters

    :param cutoff: keep all data where (I-center)/std < cutoff
    :type cutoff:  float or None
    :param quantiles: 2-tuple of floats average out data between the two
        quantiles
    :type quantiles:  tuple(float, float) or None
    :return: An algorithm
    :rtype: ImageReductionFilter
    :raise AlgorithmCreationError: If it is not possible to create the
        algorithm
    """
    if filter_name in _FILTER_NAME_MAPPING and cut_off is None:
        # use less memory
        filter_class = _FILTER_NAME_MAPPING[filter_name]
        algorithm = filter_class()
    elif filter_name in _AVERAGE_DARK_FILTERS:
        # must create a big array with all the data
        if filter_name == "quantiles" and quantiles is None:
            raise AlgorithmCreationError("Quantiles algorithm expect quantiles parameters")
        algorithm = AverageDarkFilter(filter_name, cut_off, quantiles)
    else:
        raise AlgorithmCreationError("No algorithm available for the expected parameters")

    return algorithm


def bounding_box(img):
    """
    Tries to guess the bounding box around a valid massif

    :param img: 2D array like
    :return: 4-tuple (d0_min, d1_min, d0_max, d1_max)
    """
    img = img.astype(numpy.int)
    img0 = (img.sum(axis=1) > 0).astype(numpy.int)
    img1 = (img.sum(axis=0) > 0).astype(numpy.int)
    dimg0 = img0[1:] - img0[:-1]
    min0 = dimg0.argmax()
    max0 = dimg0.argmin() + 1
    dimg1 = img1[1:] - img1[:-1]
    min1 = dimg1.argmax()
    max1 = dimg1.argmin() + 1
    if max0 == 1:
        max0 = img0.size
    if max1 == 1:
        max1 = img1.size
    return (min0, min1, max0, max1)


def remove_saturated_pixel(ds, threshold=0.1, minimum=None, maximum=None):
    """
    Remove saturated fixes from an array in place.

    :param ds: a dataset as ndarray
    :param float threshold: what is the upper limit?
        all pixel > max*(1-threshold) are discarded.
    :param float minimum: minimum valid value (or True for auto-guess)
    :param float maximum: maximum valid value
    :return: the input dataset
    """
    shape = ds.shape
    if ds.dtype == numpy.uint16:
        maxt = (1.0 - threshold) * 65535.0
    elif ds.dtype == numpy.int16:
        maxt = (1.0 - threshold) * 32767.0
    elif ds.dtype == numpy.uint8:
        maxt = (1.0 - threshold) * 255.0
    elif ds.dtype == numpy.int8:
        maxt = (1.0 - threshold) * 127.0
    else:
        if maximum is None:
            maxt = (1.0 - threshold) * ds.max()
        else:
            maxt = maximum
    if maximum is not None:
        maxt = min(maxt, maximum)
    invalid = (ds > maxt)
    if minimum:
        if minimum is True:
            # automatic guess of the best minimum TODO: use the HWHM to guess the minimum...
            data_min = ds.min()
            x, y = numpy.histogram(numpy.log(ds - data_min + 1.0), bins=100)
            f = interp1d((y[1:] + y[:-1]) / 2.0, -x, bounds_error=False, fill_value=-x.min())
            max_low = fmin(f, y[1], disp=0)
            max_hi = fmin(f, y[-1], disp=0)
            if max_hi > max_low:
                f = interp1d((y[1:] + y[:-1]) / 2.0, x, bounds_error=False)
                min_center = fminbound(f, max_low, max_hi)
            else:
                min_center = max_hi
            minimum = float(numpy.exp(y[((min_center / y) > 1).sum() - 1])) - 1.0 + data_min
            logger.debug("remove_saturated_pixel: best minimum guessed is %s", minimum)
        ds[ds < minimum] = minimum
        ds -= minimum  # - 1.0

    if invalid.sum(dtype=int) == 0:
        logger.debug("No saturated area where found")
        return ds
    gi = ndimage.morphology.binary_dilation(invalid)
    lgi, nc = ndimage.label(gi)
    if nc > 100:
        logger.warning("More than 100 saturated zones were found on this image !!!!")
    for zone in range(nc + 1):
        dzone = (lgi == zone)
        if dzone.sum(dtype=int) > ds.size // 2:
            continue
        min0, min1, max0, max1 = bounding_box(dzone)
        ksize = min(max0 - min0, max1 - min1)
        subset = ds[max(0, min0 - 4 * ksize):min(shape[0], max0 + 4 * ksize), max(0, min1 - 4 * ksize):min(shape[1], max1 + 4 * ksize)]
        while subset.max() > maxt:
            subset = ndimage.median_filter(subset, ksize)
        ds[max(0, min0 - 4 * ksize):min(shape[0], max0 + 4 * ksize), max(0, min1 - 4 * ksize):min(shape[1], max1 + 4 * ksize)] = subset
    return ds


def average_dark(lstimg, center_method="mean", cutoff=None, quantiles=(0.5, 0.5)):
    """
    Averages a series of dark (or flat) images.
    Centers the result on the mean or the median ...
    but averages all frames within  cutoff*std

    :param lstimg: list of 2D images or a 3D stack
    :param str center_method: is the center calculated by a "mean", "median",
        "quantile", "std"
    :param cutoff: keep all data where (I-center)/std < cutoff
    :type cutoff:  float or None
    :param quantiles: 2-tuple of floats average out data between the two
        quantiles
    :type quantiles:  tuple(float, float) or None
    :return: 2D image averaged
    """
    if "ndim" in dir(lstimg) and lstimg.ndim == 3:
        stack = lstimg.astype(numpy.float32)
        shape = stack.shape[1:]
        length = stack.shape[0]
    else:
        shape = lstimg[0].shape
        length = len(lstimg)
        if length == 1:
            return lstimg[0].astype(numpy.float32)
        stack = numpy.zeros((length, shape[0], shape[1]), dtype=numpy.float32)
        for i, img in enumerate(lstimg):
            stack[i] = img
    if center_method in dir(stack):
        center = stack.__getattribute__(center_method)(axis=0)
    elif center_method == "median":
        logger.info("Filtering data (median)")
        center = numpy.median(stack, axis=0)
    elif center_method.startswith("quantil"):
        logger.info("Filtering data (quantiles: %s)", quantiles)
        sorted_ = numpy.sort(stack, axis=0)
        lower = max(0, int(numpy.floor(min(quantiles) * length)))
        upper = min(length, int(numpy.ceil(max(quantiles) * length)))
        if (upper == lower):
            if upper < length:
                upper += 1
            elif lower > 0:
                lower -= 1
            else:
                logger.warning("Empty selection for quantil %s, would keep points from %s to %s", quantiles, lower, upper)
        center = sorted_[lower:upper].mean(axis=0)
    else:
        raise RuntimeError("Cannot understand method: %s in average_dark" % center_method)
    if cutoff is None or cutoff <= 0:
        output = center
    else:
        std = stack.std(axis=0)
        strides = 0, std.strides[0], std.strides[1]
        std.shape = 1, shape[0], shape[1]
        std.strides = strides
        center.shape = 1, shape[0], shape[1]
        center.strides = strides
        mask = ((abs(stack - center) / std) > cutoff)
        stack[numpy.where(mask)] = 0.0
        summed = stack.sum(axis=0)
        output = summed / numpy.float32(numpy.maximum(1, (length - mask.sum(axis=0))))
    return output


def _normalize_image_stack(image_stack):
    """
    Convert input data to a list of 2D numpy arrays or a stack
    of numpy array (3D array).

    :param image_stack: slice of images
    :type image_stack: list or numpy.ndarray
    :return: A stack of image (list of 2D array or a single 3D array)
    :rtype: list or numpy.ndarray
    """
    if image_stack is None:
        return None

    if isinstance(image_stack, numpy.ndarray) and image_stack.ndim == 3:
        # numpy image stack (single 3D image)
        return image_stack

    if isinstance(image_stack, list):
        # list of numpy images (multi 2D images)
        result = []
        for image in image_stack:
            if isinstance(image, (str,)):
                data = read_data(image)
            elif isinstance(image, numpy.ndarray) and image.ndim == 2:
                data = image
            else:
                raise Exception("Unsupported image type '%s' in image_stack" % type(image))
            result.append(data)
        return result

    raise Exception("Unsupported type '%s' for image_stack" % type(image_stack))


class AverageWriter():
    """Interface for using writer in `Average` process."""

    def write_header(self, merged_files, nb_frames, monitor_name):
        """Write the header of the average

        :param list merged_files: List of files used to generate this output
        :param int nb_frames: Number of frames used
        :param str monitor_name: Name of the monitor used. Can be None.
        """
        raise NotImplementedError()

    def write_reduction(self, algorithm, data):
        """Write one reduction

        :param ImageReductionFilter algorithm: Algorithm used
        :param object data: Data of this reduction
        """
        raise NotImplementedError()

    def close(self):
        """Close the writer. Must not be used anymore."""
        raise NotImplementedError()


class MultiFilesAverageWriter(AverageWriter):
    """Write reductions into multi files. File headers are duplicated."""

    def __init__(self, file_name_pattern, file_format, dry_run=False):
        """
        :param str file_name_pattern: File name pattern for the output files.
            If it contains "{method_name}", it is updated for each
            reduction writing with the name of the reduction.
        :param str file_format: File format used. It is the default
            extension file.
        :param bool dry_run: If dry_run, the file is created on memory but not
            saved on the file system at the end
        """
        self._file_name_pattern = file_name_pattern
        self._global_header = {}
        self._fabio_images = weakref.WeakKeyDictionary()
        self._dry_run = dry_run

        # in case "edf.gz"
        if "." in file_format:
            file_format = file_format.split(".")[0]

        self._fabio_class = fabio.factory(file_format + "image")

    def write_header(self, merged_files, nb_frames, monitor_name):
        self._global_header["nfiles"] = len(merged_files)
        self._global_header["nframes"] = nb_frames
        if monitor_name is not None:
            self._global_header["monitor_name"] = monitor_name

        pattern = "merged_file_%%0%ii" % len(str(len(merged_files)))
        for i, f in enumerate(merged_files):
            name = pattern % i
            self._global_header[name] = f.filename

    def _get_file_name(self, reduction_name):
        keys = {"method_name": reduction_name}
        return stringutil.safe_format(self._file_name_pattern, keys)

    def write_reduction(self, algorithm, data):
        file_name = self._get_file_name(algorithm.name)
        # overwrite the method
        header = fabio.fabioimage.OrderedDict()
        header["method"] = algorithm.name
        for name, value in self._global_header.items():
            header[name] = str(value)
        filter_parameters = algorithm.get_parameters()
        for name, value in filter_parameters.items():
            header[name] = str(value)

        if not self._dry_run:

            import os
            dim = len(data.shape)

            try:
                image = self._fabio_class.__class__(data=data, header=header)
                image.write(f"{file_name}")
                logger.info("Wrote %s", file_name)

            except:
                if dim == 3:
                    image = self._fabio_class.__class__(data=data[0], header=header)
                    if hasattr(image, 'append_frame'):
                        for i in range(1, data.shape[0]):
                            image.append_frame(data=data[i])
                        image.write(f"{file_name}")
                        logger.info("Wrote %s", file_name)

                    else:
                        base_name, ext = os.path.splitext(file_name)
                        image.write(f"{base_name}_channel_0{ext}")
                        logger.info("Wrote %s", file_name)
                        for i in range(1, data.shape[0]):
                            image = self._fabio_class.__class__(data=data[i], header=header)
                            file_name=f"{base_name}_channel_{i}{ext}"
                            image.write(file_name)
                            logger.info("Wrote %s", file_name)
<<<<<<< HEAD
        
        if self._dry_run:
            image = self._fabio_class.__class__(data=data, header=header)
=======

>>>>>>> c78627f0
        self._fabio_images[algorithm] = image

    def get_fabio_image(self, algorithm):
        """Get the constructed fabio image

        :rtype: fabio.fabioimage.FabioImage
        """
        return self._fabio_images[algorithm]

    def close(self):
        """Close the writer. Must not be used anymore."""
        self._header = None


def common_prefix(string_list):
    """Return the common prefix of a list of strings

    TODO: move it into utils package

    :param list(str) string_list: List of strings
    :rtype: str
    """
    prefix = ""
    for ch in zip(string_list):
        c = ch[0]
        good = True
        for i in ch:
            if i != c:
                good = False
                break
        if good:
            prefix += c
        else:
            break
    return prefix


class AverageObserver(object):

    def image_loaded(self, fabio_image, image_index, images_count):
        """Called when an input image is loaded"""
        pass

    def process_started(self):
        """Called when the full processing is started"""
        pass

    def algorithm_started(self, algorithm):
        """Called when an algorithm is started"""
        pass

    def frame_processed(self, algorithm, frame_index, frames_count):
        """Called after providing a frame to an algorithm"""
        pass

    def result_processing(self, algorithm):
        """Called before the result of an algorithm is computed"""
        pass

    def algorithm_finished(self, algorithm):
        """Called when an algorithm is finished"""
        pass

    def process_finished(self):
        """Called when the full process is finished"""
        pass


class Average(object):
    """Process images to generate an average using different algorithms."""

    def __init__(self):
        """Constructor"""
        self._dark = None
        self._raw_flat = None
        self._flat = None
        self._monitor_key = None
        self._threshold = None
        self._minimum = None
        self._maximum = None
        self._fabio_images = []
        self._writer = None
        self._algorithms = []
        self._nb_frames = 0
        self._correct_flat_from_dark = False
        self._results = weakref.WeakKeyDictionary()
        self._observer = None

    def set_observer(self, observer):
        """Set an observer to the average process.

        :param AverageObserver observer: An observer
        """
        self._observer = observer

    def set_dark(self, dark_list):
        """Defines images used as dark.

        :param list dark_list: List of dark used
        """
        if dark_list is None:
            self._dark = None
            return
        darks = _normalize_image_stack(dark_list)
        self._dark = average_dark(darks, center_method="mean", cutoff=4)

    def set_flat(self, flat_list):
        """Defines images used as flat.

        :param list flat_list: List of dark used
        """
        if flat_list is None:
            self._raw_flat = None
            return
        flats = _normalize_image_stack(flat_list)
        self._raw_flat = average_dark(flats, center_method="mean", cutoff=4)

    def set_correct_flat_from_dark(self, correct_flat_from_dark):
        """Defines if the dark must be applied on the flat.

        :param bool correct_flat_from_dark: If true, the dark is applied.
        """
        self._correct_flat_from_dark = correct_flat_from_dark

    def get_counter_frames(self):
        """Returns the number of frames used for the process.

        :rtype: int
        """
        return self._nb_frames

    def get_fabio_images(self):
        """Returns source images as fabio images.

        :rtype: list(fabio.fabioimage.FabioImage)"""
        return self._fabio_images

    def set_images(self, image_list):
        """Defines the set set of source images to used to process an average.

        :param list image_list: List of filename, numpy arrays, fabio images
            used as source for the computation.
        """
        self._fabio_images = []
        self._nb_frames = 0
        if len(image_list) > 100:
            # if too many files are opened, it may crash. The hard limit is 1024
            copy_data = True
        else:
            copy_data = False
        for image_index, image in enumerate(image_list):
            if isinstance(image, (str,)):
                logger.info("Reading %s", image)
                try:
                    fabio_image = fabio.open(image)
                except:
                    # Handles the different URL like data
                    data = read_data(image)
                    fabio_image = fabio.numpyimage.NumpyImage(data)
                else:
                    if copy_data and fabio_image.nframes == 1:
                        # copy the data so that we can close the file right now.
                        fimg = fabio_image.convert(fabio_image.__class__)
                        fimg.filename = image
                        fabio_image.close()
                        fabio_image = fimg
            elif isinstance(image, fabio.fabioimage.fabioimage):
                fabio_image = image
            else:
                if fabio.hexversion < 262148:
                    logger.error("Old version of fabio detected, upgrade to 0.4 or newer")

                # Assume this is a numpy array like
                if not isinstance(image, numpy.ndarray):
                    raise RuntimeError("Not good type for input, got %s, expected numpy array" % type(image))
                fabio_image = fabio.numpyimage.NumpyImage(data=image)

            if self._observer:
                self._observer.image_loaded(fabio_image, image_index, len(image_list))
            self._fabio_images.append(fabio_image)
            self._nb_frames += fabio_image.nframes

    def set_monitor_name(self, monitor_name):
        """Defines the monitor name used to correct images before processing
        the average. This monitor must be part of the file header, else the
        image is skipped.

        :param str monitor_name: Name of the monitor available on the header
            file
        """

        self._monitor_key = monitor_name

    def set_pixel_filter(self, threshold, minimum, maximum):
        """Defines the filter applied on each pixels of the images before
        processing the average.

        :param threshold: what is the upper limit?
            all pixel > max*(1-threshold) are discarded.
        :param minimum: minimum valid value or True
        :param maximum: maximum valid value
        """
        self._threshold = threshold
        self._minimum = minimum
        self._maximum = maximum

    def set_writer(self, writer):
        """Defines the object write which will be used to store the result.

        :param AverageWriter writer: The writer to use."""
        self._writer = writer

    def add_algorithm(self, algorithm):
        """Defines another algorithm which will be computed on the source.

        :param ImageReductionFilter algorithm: An averaging algorithm.
        """
        self._algorithms.append(algorithm)

    def _get_corrected_image(self, fabio_image, image):
        """Returns an image corrected by pixel filter, saturation, flat, dark,
        and monitor correction. The internal computation is done in float
        64bits. The result is provided as float 32 bits.

        :param fabio.fabioimage.FabioImage fabio_image: Object containing the
            header of the data to process
        :param numpy.ndarray image: Data to process
        :rtype: numpy.ndarray
        """
        corrected_image = numpy.ascontiguousarray(image, numpy.float64)
        if self._threshold or self._minimum or self._maximum:
            corrected_image = remove_saturated_pixel(corrected_image, self._threshold, self._minimum, self._maximum)
        if self._dark is not None:
            corrected_image -= self._dark
        if self._flat is not None:
            corrected_image /= self._flat
        if self._monitor_key is not None:
            try:
                monitor = header_utils.get_monitor_value(fabio_image, self._monitor_key)
                corrected_image /= monitor
            except header_utils.MonitorNotFound as e:
                logger.warning("Monitor not found in filename '%s', data skipped. Cause: %s", fabio_image.filename, str(e))
                return None
        return numpy.ascontiguousarray(corrected_image, numpy.float32)

    def _get_image_reduction(self, algorithm):
        """Returns the result of an averaging algorithm using all over
        parameters defined in this object.

        :param ImageReductionFilter algorithm: Averaging algorithm
        :rtype: numpy.ndarray
        """
        algorithm.init(max_images=self._nb_frames)
        frame_index = 0
        for fabio_image in self._fabio_images:
            for frame in range(fabio_image.nframes):
                if fabio_image.nframes == 1:
                    data = fabio_image.data
                else:
                    data = fabio_image.getframe(frame).data
                logger.debug("Intensity range for %s#%i is %s --> %s", fabio_image.filename, frame, data.min(), data.max())

                corrected_image = self._get_corrected_image(fabio_image, data)
                if corrected_image is not None:
                    algorithm.add_image(corrected_image)
                if self._observer:
                    self._observer.frame_processed(algorithm, frame_index, self._nb_frames)
                frame_index += 1
        if self._observer:
            self._observer.result_processing(algorithm)
        return algorithm.get_result()

    def _update_flat(self):
        """
        Update the flat according to the last process parameters

        :rtype: numpy.ndarray
        """
        if self._raw_flat is not None:
            flat = numpy.array(self._raw_flat)
            if self._correct_flat_from_dark:
                if self._dark is not None:
                    flat -= self._dark
                else:
                    logger.debug("No dark. Flat correction using dark skipped")
            flat[numpy.where(flat <= 0)] = 1.0
        else:
            flat = None
        self._flat = flat

    def process(self):
        """Process source images to all defined averaging algorithms defined
        using defined parameters. To access to the results you have to define
        a writer (`AverageWriter`). To follow the process forward you have to
        define an observer (`AverageObserver`).
        """
        self._update_flat()
        writer = self._writer

        if self._observer:
            self._observer.process_started()

        if writer is not None:
            writer.write_header(self._fabio_images, self._nb_frames, self._monitor_key)

        for algorithm in self._algorithms:
            if self._observer:
                self._observer.algorithm_started(algorithm)
            image_reduction = self._get_image_reduction(algorithm)
            logger.debug("Intensity range in merged dataset : %s --> %s", image_reduction.min(), image_reduction.max())
            if writer is not None:
                writer.write_reduction(algorithm, image_reduction)
            self._results[algorithm] = image_reduction
            if self._observer:
                self._observer.algorithm_finished(algorithm)

        if self._observer:
            self._observer.process_finished()

        if writer is not None:
            writer.close()

    def get_image_reduction(self, algorithm):
        """Returns the result of an algorithm. The `process` must be already
        done.

        :param ImageReductionFilter algorithm: An averaging algorithm
        :rtype: numpy.ndarray
        """
        return self._results[algorithm]


def average_images(listImages, output=None, threshold=0.1, minimum=None,
                   maximum=None, darks=None, flats=None, filter_="mean",
                   correct_flat_from_dark=False, cutoff=None, quantiles=None,
                   fformat="edf", monitor_key=None):
    """
    Takes a list of filenames and create an average frame discarding all
        saturated pixels.

    :param listImages: list of string representing the filenames
    :param output: name of the optional output file
    :param threshold: what is the upper limit? all pixel > max*(1-threshold)
        are discarded.
    :param minimum: minimum valid value or True
    :param maximum: maximum valid value
    :param darks: list of dark current images for subtraction
    :param flats: list of flat field images for division
    :param filter_: can be "min", "max", "median", "mean", "sum", "quantiles"
        (default='mean')
    :param correct_flat_from_dark: shall the flat be re-corrected ?
    :param cutoff: keep all data where (I-center)/std < cutoff
    :param quantiles: 2-tuple containing the lower and upper quantile (0<q<1)
        to average out.
    :param fformat: file format of the output image, default: edf
    :param monitor_key str: Key containing the monitor. Can be none.
    :return: filename with the data or the data ndarray in case format=None
    """

    # input sanitization
    if not is_algorithm_name_exists(filter_):
        logger.warning("Filter %s not understood. switch to mean filter", filter_)
        filter_ = "mean"

    if quantiles is not None and filter_ != "quantiles":
        logger.warning("Set method to quantiles as quantiles parameters is defined.")
        filter_ = "quantiles"

    average = Average()
    average.set_images(listImages)
    average.set_dark(darks)
    average.set_flat(flats)
    average.set_correct_flat_from_dark(correct_flat_from_dark)
    average.set_monitor_name(monitor_key)
    average.set_pixel_filter(threshold, minimum, maximum)

    algorithm = create_algorithm(filter_, cutoff, quantiles)
    average.add_algorithm(algorithm)

    # define writer
    if fformat is not None:
        if fformat.startswith("."):
            fformat = fformat.lstrip(".")
        if output is None:
            prefix = common_prefix([i.filename for i in average.get_fabio_images()])
            output = "filt%02i-%s.%s" % (average.get_counter_frames(), prefix, fformat)
            output = "{method_name}" + output

    if output is not None:
        writer = MultiFilesAverageWriter(output, fformat)
        average.set_writer(writer)
    else:
        writer = None

    average.process()

    if writer is not None:
        fabio_image = writer.get_fabio_image(algorithm)
        return fabio_image.filename
    else:
        return average.get_image_reduction(algorithm)<|MERGE_RESOLUTION|>--- conflicted
+++ resolved
@@ -588,13 +588,9 @@
                             file_name=f"{base_name}_channel_{i}{ext}"
                             image.write(file_name)
                             logger.info("Wrote %s", file_name)
-<<<<<<< HEAD
         
         if self._dry_run:
             image = self._fabio_class.__class__(data=data, header=header)
-=======
-
->>>>>>> c78627f0
         self._fabio_images[algorithm] = image
 
     def get_fabio_image(self, algorithm):
