--- conflicted
+++ resolved
@@ -31,30 +31,17 @@
 """
 __author__ = "Jerome Kieffer"
 __contact__ = "Jerome.kieffer@esrf.fr"
-<<<<<<< HEAD
-__date__ = "19/10/2016"
-=======
 __date__ = "02/02/2017"
->>>>>>> 82f62063
 __status__ = "stable"
 __license__ = "MIT"
 
 include "regrid_common.pxi"
 
-import os
-from cython.parallel import prange
-
-try:
-    from .fastcrc import crc32
-except:
-    from zlib import crc32
-
 import logging
-logger = logging.getLogger("pyFAI.splitBBox")
+logger = logging.getLogger("pyFAI.ext.splitBBox")
 
 from . import sparse_utils
 from .sparse_utils cimport ArrayBuilder
-
 
 @cython.cdivision(True)
 @cython.boundscheck(False)
@@ -100,11 +87,7 @@
     :param empty: value of output bins without any contribution when dummy is None
     :param normalization_factor: divide the result by this value
 
-<<<<<<< HEAD
-    :return 2theta, I, weighted histogram, unweighted histogram
-=======
     :return: 2theta, I, weighted histogram, unweighted histogram
->>>>>>> 82f62063
     """
     cdef size_t  size = weights.size
     assert pos0.size == size, "pos0.size == size"
@@ -318,11 +301,7 @@
     :param normalization_factor: divide the result by this value
 
 
-<<<<<<< HEAD
-    :return  I, edges0, edges1, weighted histogram(2D), unweighted histogram (2D)
-=======
     :return: I, edges0, edges1, weighted histogram(2D), unweighted histogram (2D)
->>>>>>> 82f62063
     """
 
     cdef ssize_t bins0, bins1, i, j, idx
@@ -572,1267 +551,3 @@
                 else:
                     outMerge[i, j] = cdummy
     return outMerge.T, edges0, edges1, outData.T, outCount.T
-
-
-################################################################################
-# Look-up table based implementation
-################################################################################
-
-class HistoBBox1d(object):
-    """
-    An object to calculate a look-up table for azimuthal integration which can 
-    use both CSR or LUT format (selected within the constructor)
-    
-    """
-#     @cython.boundscheck(False)
-    def __init__(self,
-                 pos0,
-                 delta_pos0,
-                 pos1=None,
-                 delta_pos1=None,
-                 int bins=100,
-                 pos0Range=None,
-                 pos1Range=None,
-                 mask=None,
-                 mask_checksum=None,
-                 allow_pos0_neg=False,
-                 unit="undefined",
-                 empty=0.0,
-                 storage="CSR"
-                 ):
-        """Constructor of the class
-        
-        :param pos0: 1D array with pos0: tth or q_vect or r ...
-        :param delta_pos0: 1D array with delta pos0: max center-corner distance
-        :param pos1: 1D array with pos1: chi
-        :param delta_pos1: 1D array with max pos1: max center-corner distance, unused !
-        :param bins: number of output bins, 100 by default
-        :param pos0Range: minimum and maximum  of the 2th range
-        :param pos1Range: minimum and maximum  of the chi range
-        :param mask: array (of int8) with masked pixels with 1 (0=not masked)
-        :param allow_pos0_neg: enforce the q<0 is usually not possible
-        :param unit: can be 2th_deg or r_nm^-1 ...
-        :param empty: value to be assigned to bins without contribution from any pixel
-        :param storage: the preferred storage format, can be "CSR" or "LUT" 
-
-        """
-        self.size = pos0.size
-        if "size" not in dir(delta_pos0) or delta_pos0.size != self.size:
-            logger.warning("Pixel splitting desactivated !")
-            delta_pos0 = None
-        self.bins = bins
-        self.lut_size = 0
-        self.allow_pos0_neg = allow_pos0_neg
-        self.empty = empty
-        self.format = str(storage).upper()
-        self._lut_nbytes = None
-        self._lut_checksum = None
-
-        if mask is not None:
-            assert mask.size == self.size, "mask size"
-            self.check_mask = True
-            self.cmask = numpy.ascontiguousarray(mask.ravel(), dtype=numpy.int8)
-            if mask_checksum:
-                self.mask_checksum = mask_checksum
-            else:
-                self.mask_checksum = crc32(mask)
-        else:
-            self.check_mask = False
-            self.mask_checksum = None
-        self.data = self.nnz = self.indices = self.indptr = None
-        self.pos0Range = pos0Range
-        self.pos1Range = pos1Range
-        self.cpos0 = numpy.ascontiguousarray(pos0.ravel(), dtype=numpy.float32)
-        if delta_pos0 is not None:
-            self.dpos0 = numpy.ascontiguousarray(delta_pos0.ravel(), dtype=numpy.float32)
-            self.cpos0_sup = numpy.empty_like(self.cpos0)  # self.cpos0 + self.dpos0
-            self.cpos0_inf = numpy.empty_like(self.cpos0)  # self.cpos0 - self.dpos0
-            self.calc_boundaries(pos0Range)
-        else:
-            self.calc_boundaries_nosplit(pos0Range)
-
-        if pos1Range is not None and len(pos1Range) > 1:
-            assert pos1.size == self.size, "pos1 size"
-            assert delta_pos1.size == self.size, "delta_pos1.size == self.size"
-            self.check_pos1 = True
-            self.cpos1_min = numpy.ascontiguousarray((pos1 - delta_pos1).ravel(), dtype=numpy.float32)
-            self.cpos1_max = numpy.ascontiguousarray((pos1 + delta_pos1).ravel(), dtype=numpy.float32)
-            self.pos1_min = min(pos1Range)
-            pos1_maxin = max(pos1Range)
-            self.pos1_max = pos1_maxin * EPS32
-        else:
-            self.check_pos1 = False
-            self.cpos1_min = None
-            self.pos1_max = None
-
-        self.delta = (self.pos0_max - self.pos0_min) / bins
-        if delta_pos0 is not None:
-            self.calc_lut()
-        else:
-            self.calc_lut_nosplit()
-        self.outPos = numpy.linspace(self.pos0_min + 0.5 * self.delta,
-                                     self.pos0_maxin - 0.5 * self.delta,
-                                     self.bins)
-        self.unit = unit
-        self.lut = (self.data, self.indices, self.indptr)
-
-    @property
-    def lut_nbytes(self):
-        ":return: the size of the look-up table in bytes"
-        if self._lut_nbytes is None:
-            if self.format == "CSR":
-                size = sum([i.nbytes for i in self.lut])
-            elif self.format == "LUT":
-                size = self.lut.nbytes
-            else:
-                raise RuntimeError("unknown Look-up table format: %s" % self.format)
-            self._lut_nbytes = size
-        return self._lut_nbytes
-    
-    @property
-    def lut_checksum(self):
-        ":return: the checksum the look-up table"
-        if self._lut_checksum is None:
-            if self.format == "CSR":
-                checksum = crc32(self.lut[0])
-            elif self.format == "LUT":
-                checksum = crc32(self.lut)
-            else:
-                raise RuntimeError("unknown Look-up table format: %s" % self.format)
-            self._lut_checksum = checksum
-        return checksum      
-    
-    def convert(self, format_="CSR"):
-        """Allows the conversion from one format of the look-up table to another
-        
-        :param format_: can be "CSR" or "LUT"
-        """
-        format = str(format_).upper()
-        if format_ == self.format:
-            return
-        elif format_ == "LUT":
-            self.lut = sparse_utils.CSR_to_LUT(*self.lut)
-            self.format = format_
-            self._lut_nbytes = None
-        elif format_ == "CSR":
-            self.lut = sparse_utils.LUT_to_CSR(self.lut)
-            self.format = format_
-            self._lut_nbytes = None
-
-    @cython.boundscheck(False)
-    @cython.wraparound(False)
-    def calc_boundaries(self, pos0Range):
-        """
-        Calculate self.pos0_min and self.pos0_max
-
-        :param pos0Range: 2-tuple containing the requested range
-        """
-        cdef:
-            int size = self.cpos0.size
-            bint check_mask = self.check_mask
-            numpy.int8_t[:] cmask
-            float[:] cpos0, dpos0, cpos0_sup, cpos0_inf,
-            float upper, lower, pos0_max, pos0_min, c, d
-            bint allow_pos0_neg = self.allow_pos0_neg
-
-        cpos0_sup = self.cpos0_sup
-        cpos0_inf = self.cpos0_inf
-        cpos0 = self.cpos0
-        dpos0 = self.dpos0
-        pos0_min = pos0_max = cpos0[0]
-        if not allow_pos0_neg and pos0_min < 0:
-                    pos0_min = pos0_max = 0
-        if check_mask:
-            cmask = self.cmask
-        with nogil:
-            for idx in range(size):
-                c = cpos0[idx]
-                d = dpos0[idx]
-                lower = c - d
-                upper = c + d
-                cpos0_sup[idx] = upper
-                cpos0_inf[idx] = lower
-                if not allow_pos0_neg and lower < 0:
-                    lower = 0
-                if not (check_mask and cmask[idx]):
-                    if upper > pos0_max:
-                        pos0_max = upper
-                    if lower < pos0_min:
-                        pos0_min = lower
-
-        if pos0Range is not None and len(pos0Range) > 1:
-            self.pos0_min = min(pos0Range)
-            self.pos0_maxin = max(pos0Range)
-        else:
-            self.pos0_min = pos0_min
-            self.pos0_maxin = pos0_max
-        if (not allow_pos0_neg) and self.pos0_min < 0:
-            self.pos0_min = 0
-        self.pos0_max = self.pos0_maxin * EPS32
-
-    @cython.boundscheck(False)
-    @cython.wraparound(False)
-    def calc_boundaries_nosplit(self, pos0Range):
-        """
-        Calculate self.pos0_min and self.pos0_max when no splitting is requested
-
-        :param pos0Range: 2-tuple containing the requested range
-        """
-        cdef:
-            int size = self.cpos0.size
-            bint check_mask = self.check_mask
-            numpy.int8_t[:] cmask
-            float[:] cpos0
-            float upper, lower, pos0_max, pos0_min, c, d
-            bint allow_pos0_neg = self.allow_pos0_neg
-
-        if pos0Range is not None and len(pos0Range) > 1:
-            self.pos0_min = min(pos0Range)
-            self.pos0_maxin = max(pos0Range)
-        else:
-            cpos0 = self.cpos0
-            pos0_min = pos0_max = cpos0[0]
-
-            if not allow_pos0_neg and pos0_min < 0:
-                pos0_min = pos0_max = 0
-
-            if check_mask:
-                cmask = self.cmask
-
-            with nogil:
-                for idx in range(size):
-                    c = cpos0[idx]
-                    if not allow_pos0_neg and c < 0:
-                        c = 0
-                    if not (check_mask and cmask[idx]):
-                        if c > pos0_max:
-                            pos0_max = c
-                        if c < pos0_min:
-                            pos0_min = c
-            self.pos0_min = pos0_min
-            self.pos0_maxin = pos0_max
-
-        if (not allow_pos0_neg) and self.pos0_min < 0:
-            self.pos0_min = 0
-        self.pos0_max = self.pos0_maxin * EPS32
-
-    @cython.cdivision(True)
-    @cython.boundscheck(False)
-    @cython.wraparound(False)
-    def calc_lut(self):
-        '''
-        calculate the max number of elements in the LUT and populate it
-        '''
-        cdef:
-            float delta, pos0_min, pos1_min, pos1_max, min0, max0, fbin0_min, fbin0_max, deltaL, deltaR, deltaA
-            numpy.int32_t k, idx, i, j, tmp_index, index_tmp_index, bin0_min, bin0_max, bins, size, nnz
-            bint check_mask, check_pos1
-            float[:] cpos0_sup, cpos0_inf, cpos1_min, cpos1_max
-            numpy.int8_t[:] cmask
-            ArrayBuilder container
-        size = self.size
-        delta = self.delta
-        pos0_min = self.pos0_min
-        pos1_min, pos1_max
-        bins = self.bins
-        cpos0_sup = self.cpos0_sup
-        cpos0_inf = self.cpos0_inf
-        container = ArrayBuilder(bins)
-        if self.check_mask:
-            cmask = self.cmask
-            check_mask = True
-        else:
-            check_mask = False
-
-        if self.check_pos1:
-            check_pos1 = True
-            cpos1_min = self.cpos1_min
-            cpos1_max = self.cpos1_max
-            pos1_max = self.pos1_max
-            pos1_min = self.pos1_min
-        else:
-            check_pos1 = False
-
-        #with nogil:
-        for idx in range(size):
-                if (check_mask) and (cmask[idx]):
-                    continue
-
-                min0 = cpos0_inf[idx]
-                max0 = cpos0_sup[idx]
-
-                if check_pos1 and ((cpos1_max[idx] < pos1_min) or (cpos1_min[idx] > pos1_max)):
-                    continue
-
-                fbin0_min = get_bin_number(min0, pos0_min, delta)
-                fbin0_max = get_bin_number(max0, pos0_min, delta)
-                bin0_min = < int > fbin0_min
-                bin0_max = < int > fbin0_max
-
-                if (bin0_max < 0) or (bin0_min >= bins):
-                    continue
-                if bin0_max >= bins:
-                    bin0_max = bins - 1
-                if bin0_min < 0:
-                    bin0_min = 0
-
-                if bin0_min == bin0_max:
-                    # All pixel is within a single bin
-                    container._append(bin0_min, idx, onef)
-                else:  # we have pixel splitting.
-                    deltaA = 1.0 / (fbin0_max - fbin0_min)
-
-                    deltaL = (bin0_min + 1) - fbin0_min
-                    deltaR = fbin0_max - (bin0_max)
-
-                    container._append(bin0_min, idx, deltaA * deltaL)
-                    container._append(bin0_max, idx, deltaA * deltaR)
-
-                    for i in range(bin0_min + 1, bin0_max):
-                        container._append(i, idx, deltaA)
-
-        if self.format == "LUT":
-            self.lut = container.as_LUT()
-        elif self.format == "CSR":
-            self.lut = container.as_CSR()
-        else:
-            raise RuntimeError("Unsupported look-up table format %s" % self.format)
-        return self.lut
-    
-    @cython.cdivision(True)
-    @cython.boundscheck(False)
-    @cython.wraparound(False)
-    def calc_lut_nosplit(self):
-        '''
-        calculate the max number of elements in the LUT and populate it
-        '''
-        cdef:
-            float delta = self.delta, pos0_min = self.pos0_min, pos1_min, pos1_max, fbin0, deltaL, deltaR, deltaA, pos0
-            numpy.int32_t k, idx, i, j, tmp_index, index_tmp_index, bin0, bins = self.bins, size, nnz
-            bint check_mask, check_pos1
-            numpy.ndarray[numpy.int32_t, ndim = 1] outMax = numpy.zeros(bins, dtype=numpy.int32)
-            numpy.ndarray[numpy.int32_t, ndim = 1] indptr = numpy.zeros(bins + 1, dtype=numpy.int32)
-            numpy.ndarray[numpy.int32_t, ndim = 1] indices
-            numpy.ndarray[numpy.float32_t, ndim = 1] data
-            float[:] cpos0 = self.cpos0, cpos1_min, cpos1_max,
-            numpy.int8_t[:] cmask
-
-        size = self.size
-        if self.check_mask:
-            cmask = self.cmask
-            check_mask = True
-        else:
-            check_mask = False
-
-        if self.check_pos1:
-            check_pos1 = True
-            cpos1_min = self.cpos1_min
-            cpos1_max = self.cpos1_max
-            pos1_max = self.pos1_max
-            pos1_min = self.pos1_min
-        else:
-            check_pos1 = False
-
-        with nogil:
-            for idx in range(size):
-                if (check_mask) and (cmask[idx]):
-                    continue
-
-                pos0 = cpos0[idx]
-
-                if check_pos1 and ((cpos1_max[idx] < pos1_min) or (cpos1_min[idx] > pos1_max)):
-                    continue
-
-                fbin0 = get_bin_number(pos0, pos0_min, delta)
-                bin0 = < int > fbin0
-
-                if (bin0 >= 0) and (bin0 < bins):
-                    outMax[bin0] += 1
-
-        indptr[1:] = outMax.cumsum(dtype=numpy.int32)
-        self.indptr = indptr
-        self.nnz = nnz = indptr[bins]
-
-        # just recycle the outMax array
-        outMax[:] = 0
-
-        lut_nbytes = nnz * (sizeof(numpy.int32_t) + sizeof(numpy.float32_t))
-        if (os.name == "posix") and ("SC_PAGE_SIZE" in os.sysconf_names) and ("SC_PHYS_PAGES" in os.sysconf_names):
-            try:
-                memsize = os.sysconf("SC_PAGE_SIZE") * os.sysconf("SC_PHYS_PAGES")
-            except OSError:
-                pass
-            else:
-                if memsize < lut_nbytes:
-                    raise MemoryError("CSR Lookup-table (%i, %i) is %.3fGB whereas the memory of the system is only %.3fGB" %
-                                      (bins, self.nnz, lut_nbytes / 2. ** 30, memsize / 2. ** 30))
-        # else hope that enough memory is available
-        data = numpy.empty(nnz, dtype=numpy.float32)
-        indices = numpy.empty(nnz, dtype=numpy.int32)
-
-        with nogil:
-            for idx in range(size):
-                if (check_mask) and (cmask[idx]):
-                    continue
-
-                pos0 = cpos0[idx]
-
-                if check_pos1 and ((cpos1_max[idx] < pos1_min) or (cpos1_min[idx] > pos1_max)):
-                    continue
-
-                fbin0 = get_bin_number(pos0, pos0_min, delta)
-                bin0 = < int > fbin0
-
-                if (bin0 < 0) or (bin0 >= bins):
-                    continue
-                k = outMax[bin0]
-                indices[indptr[bin0] + k] = idx
-                data[indptr[bin0] + k] = onef
-                outMax[bin0] += 1  # k+1
-
-        self.data = data
-        self.indices = indices
-
-    @cython.cdivision(True)
-    @cython.boundscheck(False)
-    @cython.wraparound(False)
-    def integrate(self, weights,
-                  dummy=None,
-                  delta_dummy=None,
-                  dark=None,
-                  flat=None,
-                  solidAngle=None,
-                  polarization=None,
-                  double normalization_factor=1.0):
-        """Actually perform the integration which in this case looks more like a matrix-vector product
-
-        :param weights: input image
-        :type weights: ndarray
-        :param dummy: value for dead pixels (optional)
-        :type dummy: float
-        :param delta_dummy: precision for dead-pixel value in dynamic masking
-        :type delta_dummy: float
-        :param dark: array with the dark-current value to be subtracted (if any)
-        :type dark: ndarray
-        :param flat: array with the dark-current value to be divided by (if any)
-        :type flat: ndarray
-        :param solidAngle: array with the solid angle of each pixel to be divided by (if any)
-        :type solidAngle: ndarray
-        :param polarization: array with the polarization correction values to be divided by (if any)
-        :type polarization: ndarray
-        :param normalization_factor: divide the valid result by this value
-        :return: positions, pattern, weighted_histogram and unweighted_histogram
-        :rtype:  4-tuple of ndarrays
-
-        """
-        cdef:
-            numpy.int32_t i = 0, j = 0, idx = 0, bins = self.bins, size = self.size
-            double sum_data = 0.0, sum_count = 0.0, epsilon = 1e-10
-            float data = 0, coef = 0, cdummy = 0, cddummy = 0
-            bint do_dummy = False, do_dark = False, do_flat = False, do_polarization = False, do_solidAngle = False
-            numpy.ndarray[numpy.float64_t, ndim = 1] outData = numpy.zeros(self.bins, dtype=numpy.float64)
-            numpy.ndarray[numpy.float64_t, ndim = 1] outCount = numpy.zeros(self.bins, dtype=numpy.float64)
-            numpy.ndarray[numpy.float32_t, ndim = 1] outMerge = numpy.zeros(self.bins, dtype=numpy.float32)
-            float[:] ccoef = self.data, cdata, tdata, cflat, cdark, csolidAngle, cpolarization
-            numpy.int32_t[:] indices = self.indices, indptr = self.indptr
-        assert weights.size == size, "weights size"
-
-        if dummy is not None:
-            do_dummy = True
-            cdummy = <float> float(dummy)
-
-            if delta_dummy is None:
-                cddummy = <float> 0.0
-            else:
-                cddummy = <float> float(delta_dummy)
-        else:
-            cdummy = self.empty
-
-        if flat is not None:
-            do_flat = True
-            assert flat.size == size, "flat-field array size"
-            cflat = numpy.ascontiguousarray(flat.ravel(), dtype=numpy.float32)
-        if dark is not None:
-            do_dark = True
-            assert dark.size == size, "dark current array size"
-            cdark = numpy.ascontiguousarray(dark.ravel(), dtype=numpy.float32)
-        if solidAngle is not None:
-            do_solidAngle = True
-            assert solidAngle.size == size, "Solid angle array size"
-            csolidAngle = numpy.ascontiguousarray(solidAngle.ravel(), dtype=numpy.float32)
-        if polarization is not None:
-            do_polarization = True
-            assert polarization.size == size, "polarization array size"
-            cpolarization = numpy.ascontiguousarray(polarization.ravel(), dtype=numpy.float32)
-
-        if (do_dark + do_flat + do_polarization + do_solidAngle):
-            tdata = numpy.ascontiguousarray(weights.ravel(), dtype=numpy.float32)
-            cdata = numpy.zeros(size, dtype=numpy.float32)
-            if do_dummy:
-                for i in prange(size, nogil=True, schedule="static"):
-                    data = tdata[i]
-                    if ((cddummy != 0) and (fabs(data - cdummy) > cddummy)) or ((cddummy == 0) and (data != cdummy)):
-                        # Nota: -= and /= operatore are seen as reduction in cython parallel.
-                        if do_dark:
-                            data = data - cdark[i]
-                        if do_flat:
-                            data = data / cflat[i]
-                        if do_polarization:
-                            data = data / cpolarization[i]
-                        if do_solidAngle:
-                            data = data / csolidAngle[i]
-                        cdata[i] += data
-                    else:  # set all dummy_like values to cdummy. simplifies further processing
-                        cdata[i] += cdummy
-            else:
-                for i in prange(size, nogil=True, schedule="static"):
-                    data = tdata[i]
-                    if do_dark:
-                        data = data - cdark[i]
-                    if do_flat:
-                        data = data / cflat[i]
-                    if do_polarization:
-                        data = data / cpolarization[i]
-                    if do_solidAngle:
-                        data = data / csolidAngle[i]
-                    cdata[i] += data
-        else:
-            if do_dummy:
-                tdata = numpy.ascontiguousarray(weights.ravel(), dtype=numpy.float32)
-                cdata = numpy.zeros(size, dtype=numpy.float32)
-                for i in prange(size, nogil=True, schedule="static"):
-                    data = tdata[i]
-                    if ((cddummy != 0) and (fabs(data - cdummy) > cddummy)) or ((cddummy == 0) and (data != cdummy)):
-                        cdata[i] += data
-                    else:
-                        cdata[i] += cdummy
-            else:
-                cdata = numpy.ascontiguousarray(weights.ravel(), dtype=numpy.float32)
-
-        for i in prange(bins, nogil=True, schedule="guided"):
-            sum_data = 0.0
-            sum_count = 0.0
-            for j in range(indptr[i], indptr[i + 1]):
-                idx = indices[j]
-                coef = ccoef[j]
-                if coef == 0.0:
-                    continue
-                data = cdata[idx]
-                if do_dummy and data == cdummy:
-                    continue
-                sum_data = sum_data + coef * data
-                sum_count = sum_count + coef
-            outData[i] += sum_data
-            outCount[i] += sum_count
-            if sum_count > epsilon:
-                outMerge[i] += sum_data / sum_count / normalization_factor
-            else:
-                outMerge[i] += cdummy
-        return self.outPos, outMerge, outData, outCount
-
-################################################################################
-# Bidimensionnal regrouping
-################################################################################
-
-
-class HistoBBox2d(object):
-    @cython.boundscheck(False)
-    def __init__(self,
-                 pos0,
-                 delta_pos0,
-                 pos1,
-                 delta_pos1,
-                 bins=(100, 36),
-                 pos0Range=None,
-                 pos1Range=None,
-                 mask=None,
-                 mask_checksum=None,
-                 allow_pos0_neg=False,
-                 unit="undefined",
-                 chiDiscAtPi=True,
-                 empty=0.0
-                 ):
-        """
-        :param pos0: 1D array with pos0: tth or q_vect
-        :param delta_pos0: 1D array with delta pos0: max center-corner distance
-        :param pos1: 1D array with pos1: chi
-        :param delta_pos1: 1D array with max pos1: max center-corner distance, unused !
-        :param bins: number of output bins (tth=100, chi=36 by default)
-        :param pos0Range: minimum and maximum  of the 2th range
-        :param pos1Range: minimum and maximum  of the chi range
-        :param mask: array (of int8) with masked pixels with 1 (0=not masked)
-        :param allow_pos0_neg: enforce the q<0 is usually not possible
-        :param chiDiscAtPi: boolean; by default the chi_range is in the range ]-pi,pi[ set to 0 to have the range ]0,2pi[
-        """
-        cdef int i, size, bin0, bin1
-        self.size = pos0.size
-        assert pos1.size == self.size, "pos1 size"
-
-        if "size" not in dir(delta_pos0) or delta_pos0.size != self.size or\
-           "size" not in dir(delta_pos1) or delta_pos1.size != self.size:
-            logger.warning("Pixel splitting desactivated !")
-            delta_pos0 = None
-            delta_pos1 = None
-
-        self.chiDiscAtPi = 1 if chiDiscAtPi else 0
-        self.allow_pos0_neg = allow_pos0_neg
-        self.empty = 0.0
-        try:
-            bins0, bins1 = tuple(bins)
-        except:
-            bins0 = bins1 = bins
-        if bins0 <= 0:
-            bins0 = 1
-        if bins1 <= 0:
-            bins1 = 1
-        self.bins = (int(bins0), int(bins1))
-        self.lut_size = 0
-        if mask is not None:
-            assert mask.size == self.size, "mask size"
-            self.check_mask = True
-            self.cmask = numpy.ascontiguousarray(mask.ravel(), dtype=numpy.int8)
-            if mask_checksum:
-                self.mask_checksum = mask_checksum
-            else:
-                self.mask_checksum = crc32(mask)
-        else:
-            self.check_mask = False
-            self.mask_checksum = None
-
-        self.data = self.nnz = self.indices = self.indptr = None
-        self.pos0Range = pos0Range
-        self.pos1Range = pos1Range
-
-        self.cpos0 = numpy.ascontiguousarray(pos0.ravel(), dtype=numpy.float32)
-        self.cpos1 = numpy.ascontiguousarray((pos1).ravel(), dtype=numpy.float32)
-        if delta_pos0 is not None:
-            self.dpos0 = numpy.ascontiguousarray(delta_pos0.ravel(), dtype=numpy.float32)
-            self.cpos0_sup = numpy.empty_like(self.cpos0)  # self.cpos0 + self.dpos0
-            self.cpos0_inf = numpy.empty_like(self.cpos0)  # self.cpos0 - self.dpos0
-            self.dpos1 = numpy.ascontiguousarray((delta_pos1).ravel(), dtype=numpy.float32)
-            self.cpos1_sup = numpy.empty_like(self.cpos1)  # self.cpos1 + self.dpos1
-            self.cpos1_inf = numpy.empty_like(self.cpos1)  # self.cpos1 - self.dpos1
-            self.calc_boundaries(pos0Range, pos1Range)
-        else:
-            self.calc_boundaries_nosplit(pos0Range, pos1Range)
-
-        self.delta0 = (self.pos0_max - self.pos0_min) / float(bins0)
-        self.delta1 = (self.pos1_max - self.pos1_min) / float(bins1)
-
-        if delta_pos0 is not None:
-            self.calc_lut()
-        else:
-            self.calc_lut_nosplit()
-
-        self.outPos0 = numpy.linspace(self.pos0_min + 0.5 * self.delta0, self.pos0_maxin - 0.5 * self.delta0, bins0)
-        self.outPos1 = numpy.linspace(self.pos1_min + 0.5 * self.delta1, self.pos1_maxin - 0.5 * self.delta1, bins1)
-        self.unit = unit
-        self.lut = (self.data, self.indices, self.indptr)
-        self.lut_checksum = crc32(self.data)
-
-    @cython.boundscheck(False)
-    @cython.wraparound(False)
-    def calc_boundaries(self, pos0Range, pos1Range):
-        """
-        Calculate self.pos0_min/max and self.pos1_min/max
-
-        :param pos0Range: 2-tuple containing the requested range
-        :param pos1Range: 2-tuple containing the requested range
-        """
-        cdef:
-            int size = self.cpos0.size
-            bint check_mask = self.check_mask
-            numpy.int8_t[:] cmask
-            float[:] cpos0, dpos0, cpos0_sup, cpos0_inf
-            float[:] cpos1, dpos1, cpos1_sup, cpos1_inf
-            float upper0, lower0, pos0_max, pos0_min, c0, d0
-            float upper1, lower1, pos1_max, pos1_min, c1, d1
-            bint allow_pos0_neg = self.allow_pos0_neg
-            bint chiDiscAtPi = self.chiDiscAtPi
-
-        cpos0_sup = self.cpos0_sup
-        cpos0_inf = self.cpos0_inf
-        cpos0 = self.cpos0
-        dpos0 = self.dpos0
-        cpos1_sup = self.cpos1_sup
-        cpos1_inf = self.cpos1_inf
-        cpos1 = self.cpos1
-        dpos1 = self.dpos1
-        pos0_min = pos0_max = cpos0[0]
-        pos1_min = pos1_max = cpos1[0]
-        if not allow_pos0_neg and pos0_min < 0:
-            pos0_min = pos0_max = 0
-        if check_mask:
-            cmask = self.cmask
-        with nogil:
-            for idx in range(size):
-                c0 = cpos0[idx]
-                d0 = dpos0[idx]
-                lower0 = c0 - d0
-                upper0 = c0 + d0
-                c1 = cpos1[idx]
-                d1 = dpos1[idx]
-                lower1 = c1 - d1
-                upper1 = c1 + d1
-                if not allow_pos0_neg and lower0 < 0:
-                    lower0 = 0
-                if upper1 > (2 - chiDiscAtPi) * pi:
-                    upper1 = (2 - chiDiscAtPi) * pi
-                if lower1 < (-chiDiscAtPi) * pi:
-                    lower1 = (-chiDiscAtPi) * pi
-                cpos0_sup[idx] = upper0
-                cpos0_inf[idx] = lower0
-                cpos1_sup[idx] = upper1
-                cpos1_inf[idx] = lower1
-                if not (check_mask and cmask[idx]):
-                    if upper0 > pos0_max:
-                        pos0_max = upper0
-                    if lower0 < pos0_min:
-                        pos0_min = lower0
-                    if upper1 > pos1_max:
-                        pos1_max = upper1
-                    if lower1 < pos1_min:
-                        pos1_min = lower1
-
-        if pos0Range is not None and len(pos0Range) > 1:
-            self.pos0_min = min(pos0Range)
-            self.pos0_maxin = max(pos0Range)
-        else:
-            self.pos0_min = pos0_min
-            self.pos0_maxin = pos0_max
-
-        if pos1Range is not None and len(pos1Range) > 1:
-            self.pos1_min = min(pos1Range)
-            self.pos1_maxin = max(pos1Range)
-        else:
-            self.pos1_min = pos1_min
-            self.pos1_maxin = pos1_max
-
-        if (not allow_pos0_neg) and self.pos0_min < 0:
-            self.pos0_min = 0
-        self.pos0_max = self.pos0_maxin * EPS32
-        self.cpos0_sup = cpos0_sup
-        self.cpos0_inf = cpos0_inf
-        self.pos1_max = self.pos1_maxin * EPS32
-        self.cpos1_sup = cpos1_sup
-        self.cpos1_inf = cpos1_inf
-
-    @cython.boundscheck(False)
-    @cython.wraparound(False)
-    def calc_boundaries_nosplit(self, pos0Range, pos1Range):
-        """
-        Calculate self.pos0_min/max and self.pos1_min/max
-
-        :param pos0Range: 2-tuple containing the requested range
-        :param pos1Range: 2-tuple containing the requested range
-        """
-        cdef:
-            int size = self.cpos0.size
-            bint check_mask = self.check_mask
-            numpy.int8_t[:] cmask
-            float[:] cpos0
-            float[:] cpos1
-            float upper0, lower0, pos0_max, pos0_min, c0, d0
-            float upper1, lower1, pos1_max, pos1_min, c1, d1
-            bint allow_pos0_neg = self.allow_pos0_neg
-            bint chiDiscAtPi = self.chiDiscAtPi
-
-        cpos0 = self.cpos0
-        cpos1 = self.cpos1
-        pos0_min = pos0_max = cpos0[0]
-        pos1_min = pos1_max = cpos1[0]
-        if not allow_pos0_neg and pos0_min < 0:
-            pos0_min = pos0_max = 0
-        if check_mask:
-            cmask = self.cmask
-        with nogil:
-            for idx in range(size):
-                c0 = cpos0[idx]
-                c1 = cpos1[idx]
-                if not allow_pos0_neg and c0 < 0:
-                    c0 = 0
-                if c1 > (2 - chiDiscAtPi) * pi:
-                    c1 = (2 - chiDiscAtPi) * pi
-                if c1 < (-chiDiscAtPi) * pi:
-                    c1 = (-chiDiscAtPi) * pi
-                if not (check_mask and cmask[idx]):
-                    if c0 > pos0_max:
-                        pos0_max = c0
-                    if c0 < pos0_min:
-                        pos0_min = c0
-                    if c1 > pos1_max:
-                        pos1_max = c1
-                    if c1 < pos1_min:
-                        pos1_min = c1
-
-        if pos0Range is not None and len(pos0Range) > 1:
-            self.pos0_min = min(pos0Range)
-            self.pos0_maxin = max(pos0Range)
-        else:
-            self.pos0_min = pos0_min
-            self.pos0_maxin = pos0_max
-
-        if pos1Range is not None and len(pos1Range) > 1:
-            self.pos1_min = min(pos1Range)
-            self.pos1_maxin = max(pos1Range)
-        else:
-            self.pos1_min = pos1_min
-            self.pos1_maxin = pos1_max
-
-        if (not allow_pos0_neg) and self.pos0_min < 0:
-            self.pos0_min = 0
-        self.pos0_max = self.pos0_maxin * EPS32
-        self.pos1_max = self.pos1_maxin * EPS32
-
-    @cython.boundscheck(False)
-    @cython.wraparound(False)
-    @cython.cdivision(True)
-    def calc_lut(self):
-        'calculate the max number of elements in the LUT and populate it'
-        cdef:
-            float delta0 = self.delta0, pos0_min = self.pos0_min, min0, max0, fbin0_min, fbin0_max
-            float delta1 = self.delta1, pos1_min = self.pos1_min, min1, max1, fbin1_min, fbin1_max
-            int bin0_min, bin0_max, bins0 = self.bins[0]
-            int bin1_min, bin1_max, bins1 = self.bins[1]
-            numpy.int32_t k, idx, lut_size, i, j, size = self.size, nnz
-            bint check_mask
-            float[:] cpos0_sup = self.cpos0_sup
-            float[:] cpos0_inf = self.cpos0_inf
-            float[:] cpos1_inf = self.cpos1_inf
-            float[:] cpos1_sup = self.cpos1_sup
-            numpy.ndarray[numpy.int32_t, ndim = 2] outMax = numpy.zeros((bins0, bins1), dtype=numpy.int32)
-            numpy.ndarray[numpy.int32_t, ndim = 1] indptr = numpy.zeros((bins0 * bins1) + 1, dtype=numpy.int32)
-            numpy.ndarray[numpy.int32_t, ndim = 1] indices
-            numpy.ndarray[numpy.float32_t, ndim = 1] data
-            numpy.int8_t[:] cmask
-
-        if self.check_mask:
-            cmask = self.cmask
-            check_mask = True
-        else:
-            check_mask = False
-
-        with nogil:
-            for idx in range(size):
-                if (check_mask) and (cmask[idx]):
-                    continue
-
-                min0 = cpos0_inf[idx]
-                max0 = cpos0_sup[idx]
-                min1 = cpos1_inf[idx]
-                max1 = cpos1_sup[idx]
-
-                bin0_min = < int > get_bin_number(min0, pos0_min, delta0)
-                bin0_max = < int > get_bin_number(max0, pos0_min, delta0)
-
-                bin1_min = < int > get_bin_number(min1, pos1_min, delta1)
-                bin1_max = < int > get_bin_number(max1, pos1_min, delta1)
-
-                if (bin0_max < 0) or (bin0_min >= bins0) or (bin1_max < 0) or (bin1_min >= bins1):
-                    continue
-
-                if bin0_max >= bins0:
-                    bin0_max = bins0 - 1
-                if bin0_min < 0:
-                    bin0_min = 0
-                if bin1_max >= bins1:
-                    bin1_max = bins1 - 1
-                if bin1_min < 0:
-                    bin1_min = 0
-
-                for i in range(bin0_min, bin0_max + 1):
-                    for j in range(bin1_min, bin1_max + 1):
-                        outMax[i, j] += 1
-
-        indptr[1:] = outMax.ravel().cumsum()
-        self.nnz = nnz = indptr[bins0 * bins1]
-        self.indptr = indptr
-        # Just recycle the outMax array
-        outMax[:, :] = 0
-        lut_nbytes = nnz * (sizeof(numpy.float32_t) + sizeof(numpy.int32_t)) + bins0 * bins1 * sizeof(numpy.int32_t)
-
-        if (os.name == "posix") and ("SC_PAGE_SIZE" in os.sysconf_names) and ("SC_PHYS_PAGES" in os.sysconf_names):
-            try:
-                memsize = os.sysconf("SC_PAGE_SIZE") * os.sysconf("SC_PHYS_PAGES")
-            except OSError:  # see bug 152
-                pass
-            else:
-                if memsize < lut_nbytes:
-                    raise MemoryError("CSR Matrix is %.3fGB whereas the memory of the system is only %s" % (lut_nbytes / 2. ** 30, memsize / 2. ** 30))
-        # else hope that enough memory is available
-        data = numpy.zeros(nnz, dtype=numpy.float32)
-        indices = numpy.zeros(nnz, dtype=numpy.int32)
-        with nogil:
-            for idx in range(size):
-                if (check_mask) and cmask[idx]:
-                    continue
-
-                min0 = cpos0_inf[idx]
-                max0 = cpos0_sup[idx]
-                min1 = cpos1_inf[idx]
-                max1 = cpos1_sup[idx]
-
-                fbin0_min = get_bin_number(min0, pos0_min, delta0)
-                fbin0_max = get_bin_number(max0, pos0_min, delta0)
-                fbin1_min = get_bin_number(min1, pos1_min, delta1)
-                fbin1_max = get_bin_number(max1, pos1_min, delta1)
-
-                bin0_min = < int > fbin0_min
-                bin0_max = < int > fbin0_max
-                bin1_min = < int > fbin1_min
-                bin1_max = < int > fbin1_max
-
-                if (bin0_max < 0) or (bin0_min >= bins0) or (bin1_max < 0) or (bin1_min >= bins1):
-                    continue
-
-                if bin0_max >= bins0:
-                    bin0_max = bins0 - 1
-                if bin0_min < 0:
-                    bin0_min = 0
-                if bin1_max >= bins1:
-                    bin1_max = bins1 - 1
-                if bin1_min < 0:
-                    bin1_min = 0
-
-                if bin0_min == bin0_max:
-                    if bin1_min == bin1_max:
-                        # All pixel is within a single bin
-                        k = outMax[bin0_min, bin1_min]
-                        indices[indptr[bin0_min * bins1 + bin1_min] + k] = idx
-                        data[indptr[bin0_min * bins1 + bin1_min] + k] = onef
-                        outMax[bin0_min, bin1_min] = k + 1
-
-                    else:
-                        # spread on more than 2 bins
-                        deltaD = (<float> (bin1_min + 1)) - fbin1_min
-                        deltaU = fbin1_max - bin1_max
-                        deltaA = 1.0 / (fbin1_max - fbin1_min)
-
-                        k = outMax[bin0_min, bin1_min]
-                        indices[indptr[bin0_min * bins1 + bin1_min] + k] = idx
-                        data[indptr[bin0_min * bins1 + bin1_min] + k] = deltaA * deltaD
-                        outMax[bin0_min, bin1_min] = k + 1
-
-                        k = outMax[bin0_min, bin1_max]
-                        indices[indptr[bin0_min * bins1 + bin1_max] + k] = idx
-                        data[indptr[bin0_min * bins1 + bin1_max] + k] = deltaA * deltaU
-                        outMax[bin0_min, bin1_max] = k + 1
-
-                        for j in range(bin1_min + 1, bin1_max):
-                            k = outMax[bin0_min, j]
-                            indices[indptr[bin0_min * bins1 + j] + k] = idx
-                            data[indptr[bin0_min * bins1 + j] + k] = deltaA
-                            outMax[bin0_min, j] = k + 1
-
-                else:  # spread on more than 2 bins in dim 0
-                    if bin1_min == bin1_max:
-                        # All pixel fall on 1 bins in dim 1
-                        deltaA = 1.0 / (fbin0_max - fbin0_min)
-                        deltaL = (<float> (bin0_min + 1)) - fbin0_min
-
-                        k = outMax[bin0_min, bin1_min]
-                        indices[indptr[bin0_min * bins1 + bin1_min] + k] = idx
-                        data[indptr[bin0_min * bins1 + bin1_min] + k] = deltaA * deltaL
-                        outMax[bin0_min, bin1_min] = k+1
-
-                        deltaR = fbin0_max - (<float> bin0_max)
-
-                        k = outMax[bin0_max, bin1_min]
-                        indices[indptr[bin0_max * bins1 + bin1_min] + k] = idx
-                        data[indptr[bin0_max * bins1 + bin1_min] + k] = deltaA * deltaR
-                        outMax[bin0_max, bin1_min] = k + 1
-
-                        for i in range(bin0_min + 1, bin0_max):
-                            k = outMax[i, bin1_min]
-                            indices[indptr[i * bins1 + bin1_min] + k] = idx
-                            data[indptr[i * bins1 + bin1_min] + k] = deltaA
-                            outMax[i, bin1_min] = k + 1
-
-                    else:
-                        # spread on n pix in dim0 and m pixel in dim1:
-                        deltaL = (< float > (bin0_min + 1)) - fbin0_min
-                        deltaR = fbin0_max - (< float > bin0_max)
-                        deltaD = (< float > (bin1_min + 1)) - fbin1_min
-                        deltaU = fbin1_max - (< float > bin1_max)
-                        deltaA = 1.0 / ((fbin0_max - fbin0_min) * (fbin1_max - fbin1_min))
-
-                        k = outMax[bin0_min, bin1_min]
-                        indices[indptr[bin0_min * bins1 + bin1_min] + k] = idx
-                        data[indptr[bin0_min * bins1 + bin1_min] + k] = deltaA * deltaL * deltaD
-                        outMax[bin0_min, bin1_min] = k + 1
-
-                        k = outMax[bin0_min, bin1_max]
-                        indices[indptr[bin0_min * bins1 + bin1_max] + k] = idx
-                        data[indptr[bin0_min * bins1 + bin1_max] + k] = deltaA * deltaL * deltaU
-                        outMax[bin0_min, bin1_max] = k + 1
-
-                        k = outMax[bin0_max, bin1_min]
-                        indices[indptr[bin0_max * bins1 + bin1_min] + k] = idx
-                        data[indptr[bin0_max * bins1 + bin1_min] + k] = deltaA * deltaR * deltaD
-                        outMax[bin0_max, bin1_min] = k + 1
-
-                        k = outMax[bin0_max, bin1_max]
-                        indices[indptr[bin0_max * bins1 + bin1_max] + k] = idx
-                        data[indptr[bin0_max * bins1 + bin1_max] + k] = deltaA * deltaR * deltaU
-                        outMax[bin0_max, bin1_max] = k + 1
-
-                        for i in range(bin0_min + 1, bin0_max):
-                            k = outMax[i, bin1_min]
-                            indices[indptr[i * bins1 + bin1_min] + k] = idx
-                            data[indptr[i * bins1 + bin1_min] + k] = deltaA * deltaD
-                            outMax[i, bin1_min] = k + 1
-
-                            for j in range(bin1_min + 1, bin1_max):
-                                k = outMax[i, j]
-                                indices[indptr[i * bins1 + j] + k] = idx
-                                data[indptr[i * bins1 + j] + k] = deltaA
-                                outMax[i, j] = k + 1
-
-                            k = outMax[i, bin1_max]
-                            indices[indptr[i * bins1 + bin1_max] + k] = idx
-                            data[indptr[i * bins1 + bin1_max] + k] = deltaA * deltaU
-                            outMax[i, bin1_max] = k + 1
-
-                        for j in range(bin1_min + 1, bin1_max):
-                            k = outMax[bin0_min, j]
-                            indices[indptr[bin0_min * bins1 + j] + k] = idx
-                            data[indptr[bin0_min * bins1 + j] + k] = deltaA * deltaL
-                            outMax[bin0_min, j] = k + 1
-
-                            k = outMax[bin0_max, j]
-                            indices[indptr[bin0_max * bins1 + j] + k] = idx
-                            data[indptr[bin0_max * bins1 + j] + k] = deltaA * deltaR
-                            outMax[bin0_max, j] = k + 1
-
-        self.data = data
-        self.indices = indices
-
-    @cython.boundscheck(False)
-    @cython.wraparound(False)
-    @cython.cdivision(True)
-    def calc_lut_nosplit(self):
-        """
-        "calculate the max number of elements in the LUT and populate it
-
-        This is the version which does not split pixels.
-
-        """
-        cdef:
-            float delta0 = self.delta0, pos0_min = self.pos0_min, c0, fbin0
-            float delta1 = self.delta1, pos1_min = self.pos1_min, c1, fbin1, fbin1_max
-            int bin0, bins0 = self.bins[0]
-            int bin1, bins1 = self.bins[1]
-            numpy.int32_t k, idx, lut_size, i, j, size = self.size, nnz
-            bint check_mask
-            float[:] cpos0 = self.cpos0
-            float[:] cpos1 = self.cpos1
-            numpy.ndarray[numpy.int32_t, ndim = 2] outMax = numpy.zeros((bins0, bins1), dtype=numpy.int32)
-            numpy.ndarray[numpy.int32_t, ndim = 1] indptr = numpy.zeros((bins0 * bins1) + 1, dtype=numpy.int32)
-            numpy.ndarray[numpy.int32_t, ndim = 1] indices
-            numpy.ndarray[numpy.float32_t, ndim = 1] data
-            numpy.int8_t[:] cmask
-
-        if self.check_mask:
-            cmask = self.cmask
-            check_mask = True
-        else:
-            check_mask = False
-
-        with nogil:
-            for idx in range(size):
-                if (check_mask) and (cmask[idx]):
-                    continue
-
-                c0 = cpos0[idx]
-                c1 = cpos1[idx]
-
-                bin0 = < int > get_bin_number(c0, pos0_min, delta0)
-                bin1 = < int > get_bin_number(c1, pos1_min, delta1)
-
-                if (bin0 < 0) or (bin0 >= bins0) or (bin1 < 0) or (bin1 >= bins1):
-                    continue
-
-                outMax[bin0, bin1] += 1
-
-        indptr[1:] = outMax.ravel().cumsum()
-        self.nnz = nnz = indptr[bins0 * bins1]
-        self.indptr = indptr
-        # Just recycle the outMax array
-        outMax[:, :] = 0
-        lut_nbytes = nnz * (sizeof(numpy.float32_t) + sizeof(numpy.int32_t)) + bins0 * bins1 * sizeof(numpy.int32_t)
-        if (os.name == "posix") and ("SC_PAGE_SIZE" in os.sysconf_names) and ("SC_PHYS_PAGES" in os.sysconf_names):
-            try:
-                memsize = os.sysconf("SC_PAGE_SIZE") * os.sysconf("SC_PHYS_PAGES")
-            except OSError:
-                pass
-            else:
-                if memsize < lut_nbytes:
-                    raise MemoryError("CSR Matrix is %.3fGB whereas the memory of the system is only %s" % (lut_nbytes / 2. ** 30, memsize / 2. ** 30))
-        # else hope that enough memory is available
-        data = numpy.zeros(nnz, dtype=numpy.float32)
-        indices = numpy.zeros(nnz, dtype=numpy.int32)
-        with nogil:
-            for idx in range(size):
-                if (check_mask) and cmask[idx]:
-                    continue
-
-                c0 = cpos0[idx]
-                c1 = cpos1[idx]
-
-                fbin0 = get_bin_number(c0, pos0_min, delta0)
-                fbin1 = get_bin_number(c1, pos1_min, delta1)
-
-                bin0 = < int > fbin0
-                bin1 = < int > fbin1
-
-                if (bin0 < 0) or (bin0 >= bins0) or (bin1 < 0) or (bin1 >= bins1):
-                    continue
-
-                # No pixel splitting: All pixel is within a single bin
-                k = outMax[bin0, bin1]
-                indices[indptr[bin0 * bins1 + bin1] + k] = idx
-                data[indptr[bin0 * bins1 + bin1] + k] = onef
-                outMax[bin0, bin1] += 1
-
-        self.data = data
-        self.indices = indices
-
-    @cython.cdivision(True)
-    @cython.boundscheck(False)
-    @cython.wraparound(False)
-    def integrate(self, weights,
-                  dummy=None,
-                  delta_dummy=None,
-                  dark=None, flat=None,
-                  solidAngle=None,
-                  polarization=None,
-                  double normalization_factor=1.0):
-        """
-        Actually perform the 2D integration which in this case looks more like a matrix-vector product
-
-        :param weights: input image
-        :type weights: ndarray
-        :param dummy: value for dead pixels (optional)
-        :type dummy: float
-        :param delta_dummy: precision for dead-pixel value in dynamic masking
-        :type delta_dummy: float
-        :param dark: array with the dark-current value to be subtracted (if any)
-        :type dark: ndarray
-        :param flat: array with the dark-current value to be divided by (if any)
-        :type flat: ndarray
-        :param solidAngle: array with the solid angle of each pixel to be divided by (if any)
-        :type solidAngle: ndarray
-        :param polarization: array with the polarization correction values to be divided by (if any)
-        :type polarization: ndarray
-        :param normalization_factor: divide the valid result by this value
-        :return:   I(2d), edges0(1d), edges1(1d), weighted histogram(2d), unweighted histogram (2d)
-        :rtype:  5-tuple of ndarrays
-
-        """
-        cdef:
-            int i = 0, j = 0, idx = 0, bins0 = self.bins[0], bins1 = self.bins[1], bins = bins0 * bins1, size = self.size
-            double sum_data = 0.0, sum_count = 0.0, epsilon = 1e-10
-            float data = 0, coef = 0, cdummy = 0, cddummy = 0
-            bint do_dummy = False, do_dark = False, do_flat = False, do_polarization = False, do_solidAngle = False
-            numpy.ndarray[numpy.float64_t, ndim = 2] outData = numpy.zeros(self.bins, dtype=numpy.float64)
-            numpy.ndarray[numpy.float64_t, ndim = 2] outCount = numpy.zeros(self.bins, dtype=numpy.float64)
-            numpy.ndarray[numpy.float32_t, ndim = 2] outMerge = numpy.zeros(self.bins, dtype=numpy.float32)
-            numpy.ndarray[numpy.float64_t, ndim = 1] outData_1d = outData.ravel()
-            numpy.ndarray[numpy.float64_t, ndim = 1] outCount_1d = outCount.ravel()
-            numpy.ndarray[numpy.float32_t, ndim = 1] outMerge_1d = outMerge.ravel()
-            float[:] ccoef = self.data, cdata, tdata, cflat, cdark, csolidAngle, cpolarization
-            numpy.int32_t[:] indices = self.indices, indptr = self.indptr
-
-        assert weights.size == size, "weights size"
-
-        if dummy is not None:
-            do_dummy = True
-            cdummy = < float > float(dummy)
-            if delta_dummy is None:
-                cddummy = < float > 0.0
-            else:
-                cddummy = < float > float(delta_dummy)
-        else:
-            cdummy = < float > float(self.empty)
-
-        if flat is not None:
-            do_flat = True
-            assert flat.size == size, "flat-field array size"
-            cflat = numpy.ascontiguousarray(flat.ravel(), dtype=numpy.float32)
-        if dark is not None:
-            do_dark = True
-            assert dark.size == size, "dark current array size"
-            cdark = numpy.ascontiguousarray(dark.ravel(), dtype=numpy.float32)
-        if solidAngle is not None:
-            do_solidAngle = True
-            assert solidAngle.size == size, "Solid angle array size"
-            csolidAngle = numpy.ascontiguousarray(solidAngle.ravel(), dtype=numpy.float32)
-        if polarization is not None:
-            do_polarization = True
-            assert polarization.size == size, "polarization array size"
-            cpolarization = numpy.ascontiguousarray(polarization.ravel(), dtype=numpy.float32)
-
-        if (do_dark + do_flat + do_polarization + do_solidAngle):
-            tdata = numpy.ascontiguousarray(weights.ravel(), dtype=numpy.float32)
-            cdata = numpy.zeros(size, dtype=numpy.float32)
-            if do_dummy:
-                for i in prange(size, nogil=True, schedule="static"):
-                    data = tdata[i]
-                    if ((cddummy != 0) and (fabs(data - cdummy) > cddummy)) or ((cddummy == 0) and (data != cdummy)):
-                        # Nota: -= and /= operatore are seen as reduction in cython parallel.
-                        if do_dark:
-                            data = data - cdark[i]
-                        if do_flat:
-                            data = data / cflat[i]
-                        if do_polarization:
-                            data = data / cpolarization[i]
-                        if do_solidAngle:
-                            data = data / csolidAngle[i]
-                        cdata[i] += data
-                    else:
-                        # set all dummy_like values to cdummy. simplifies further processing
-                        cdata[i] += cdummy
-            else:
-                for i in prange(size, nogil=True, schedule="static"):
-                    data = tdata[i]
-                    if do_dark:
-                        data = data - cdark[i]
-                    if do_flat:
-                        data = data / cflat[i]
-                    if do_polarization:
-                        data = data / cpolarization[i]
-                    if do_solidAngle:
-                        data = data / csolidAngle[i]
-                    cdata[i] += data
-        else:
-            if do_dummy:
-                tdata = numpy.ascontiguousarray(weights.ravel(), dtype=numpy.float32)
-                cdata = numpy.zeros(size, dtype=numpy.float32)
-                for i in prange(size, nogil=True, schedule="static"):
-                    data = tdata[i]
-                    if ((cddummy != 0) and (fabs(data - cdummy) > cddummy)) or ((cddummy == 0) and (data != cdummy)):
-                        cdata[i] += data
-                    else:
-                        cdata[i] += cdummy
-            else:
-                cdata = numpy.ascontiguousarray(weights.ravel(), dtype=numpy.float32)
-
-        for i in prange(bins, nogil=True, schedule="guided"):
-            sum_data = 0.0
-            sum_count = 0.0
-            for j in range(indptr[i], indptr[i + 1]):
-                idx = indices[j]
-                coef = ccoef[j]
-                data = cdata[idx]
-                if do_dummy and (data == cdummy):
-                    continue
-
-                sum_data = sum_data + coef * data
-                sum_count = sum_count + coef
-            outData_1d[i] += sum_data
-            outCount_1d[i] += sum_count
-            if sum_count > epsilon:
-                outMerge_1d[i] += sum_data / sum_count / normalization_factor
-            else:
-                outMerge_1d[i] += cdummy
-        return outMerge.T, self.outPos0, self.outPos1, outData.T, outCount.T