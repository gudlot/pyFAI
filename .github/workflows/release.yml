name: Build and deploy

on:
  workflow_dispatch:
  release:
    types:
      - published

jobs:
  build_sdist:
    name: Build source distribution
    runs-on: ubuntu-latest
    steps:
      - uses: actions/checkout@v4
      - uses: actions/setup-python@v5
        with:
          python-version: "3.12"
          cache: "pip"
      - name: Install dependencies
        run: |
          python -m pip install --upgrade pip
          pip install build twine pillow
      - name: Build sdist
        run: python -m build --sdist
      - name: Check the package
        run: python -m twine check dist/*
      - uses: actions/upload-artifact@v4
        with:
          name: cibw-sdist
          path: dist/*.tar.gz

  test_sdist:
    needs: [build_sdist]
    name: Test source distribution
    runs-on: ubuntu-latest
    steps:
      - uses: actions/checkout@v4
      - uses: actions/setup-python@v5
        with:
          python-version: "3.12"
          cache: "pip"
      - uses: actions/download-artifact@v4
        with:
          name: cibw-sdist
          path: dist
      - name: Install from sdist
        run: pip install "$(ls dist/pyfai-*.tar.gz)"
      - name: Run tests
        env:
          WITH_QT_TEST: "False"  # skip GUI tests
          PYFAI_OPENCL: "False"  # skip GPU tests
          PYFAI_LOW_MEM: "True"  # skip all tests >100Mb
          WITH_GL_TEST: "False"  # disable tests using OpenGL
        run: python -c "import pyFAI.test, sys; sys.exit(pyFAI.test.run_tests())"

  build_doc:
    name: Build documentation
    runs-on: ubuntu-latest
    steps:
      - uses: actions/checkout@v4
      - uses: actions/setup-python@v5
        with:
          python-version: "3.12"
          cache: "pip"
      - name: Install pandoc&graphviz
        run: sudo apt-get install pandoc graphviz
      - name: Install pyFAI
        run: pip install .
      - name: Install documentation dependencies
        run: pip install -r ci/requirements_rtd.txt
      - name: Build doc
        env:
          READTHEDOCS: "True"  # To skip checking that pyFAI is installed locally
        run: |
          export PYFAI_VERSION="$(python -c 'import pyFAI; print(pyFAI.strictversion)')"
          sphinx-build doc/source/ "pyFAI-${PYFAI_VERSION}_documentation/"
          zip -r "pyFAI-${PYFAI_VERSION}_documentation.zip" "pyFAI-${PYFAI_VERSION}_documentation/"
      - uses: actions/upload-artifact@v4
        with:
          name: documentation
          path: pyFAI-*_documentation.zip

  build_wheels:
    name: Build wheels on ${{ matrix.os }}-${{ matrix.cibw_archs }}
    runs-on: ${{ matrix.os }}
    strategy:
      # Ensure that a wheel builder finishes even if another fails
      fail-fast: false
      matrix:
        include:
          - os: ubuntu-20.04
            cibw_archs: "auto64"
          - os: ubuntu-20.04
            cibw_archs: "aarch64"
          - os: ubuntu-20.04
            cibw_archs: "ppc64le"
          - os: windows-2022
            cibw_archs: "auto64"
          - os: macos-11
            cibw_archs: "x86_64"
            macos_target: "10.9"
          - os: macos-14
            cibw_archs: "arm64"
            macos_target: "11.0"

    steps:
      - uses: actions/checkout@v4
      - uses: docker/setup-qemu-action@v3
        if: runner.os == 'Linux'
        with:
          platforms: all
      - uses: pypa/cibuildwheel@v2.16.5
        env:
          # Use silx wheelhouse: needed for ppc64le
          CIBW_ENVIRONMENT_LINUX: "PIP_FIND_LINKS=https://www.silx.org/pub/wheelhouse/ PIP_TRUSTED_HOST=www.silx.org"
          # diable OpenMP under windows
<<<<<<< HEAD
          CIBW_ENVIRONMENT_WINDOWS: "PYFAI_WITH_OPENMP=False"

=======
          CIBW_BEFORE_BUILD_WINDOWS: echo False > PYFAI_WITH_OPENMP
>>>>>>> 9a941c33
          CIBW_BUILD: cp37-* cp38-* cp39-* cp310-* cp311-* cp312-*
          # Do not build for pypy and muslinux
          CIBW_SKIP: pp* *-musllinux_*
          CIBW_ARCHS: ${{ matrix.cibw_archs }}

          MACOSX_DEPLOYMENT_TARGET: "${{ matrix.macos_target }}"

          # Install test dependencies
          CIBW_TEST_COMMAND: python -c "import pyFAI.test, sys; sys.exit(pyFAI.test.run_tests())"
          # Skip tests for emulated architectures
          # and Python3.8 on macos/arm64 (https://github.com/pypa/cibuildwheel/pull/1169)
          CIBW_TEST_SKIP: "*-*linux_{aarch64,ppc64le,s390x} cp38-macosx_arm64"
          WITH_QT_TEST: "False"  # skip GUI tests
          PYFAI_OPENCL: "False"  # skip GPU tests
          PYFAI_LOW_MEM: "True"  # skip all tests >100Mb
          WITH_GL_TEST: "False"  # disable tests using OpenGL
      - uses: actions/upload-artifact@v4
        with:
          name: cibw-wheels-${{ matrix.os }}-${{ strategy.job-index }}
          path: ./wheelhouse/*.whl

  pypi-publish:
    needs: [build_doc, build_sdist, build_wheels, test_sdist]
    name: Upload release to PyPI
    runs-on: ubuntu-latest
    environment:
      name: pypi
    permissions:
      id-token: write
    if: github.event_name == 'release' && github.event.action == 'published'
    # or, alternatively, upload to PyPI on every tag starting with 'v' (remove on: release above to use this)
    # if: github.event_name == 'push' && startsWith(github.ref, 'refs/tags/v')
    steps:
      - uses: actions/download-artifact@v4
        with:
          pattern: cibw-*
          path: dist
          merge-multiple: true
      - uses: pypa/gh-action-pypi-publish@release/v1<|MERGE_RESOLUTION|>--- conflicted
+++ resolved
@@ -113,13 +113,7 @@
         env:
           # Use silx wheelhouse: needed for ppc64le
           CIBW_ENVIRONMENT_LINUX: "PIP_FIND_LINKS=https://www.silx.org/pub/wheelhouse/ PIP_TRUSTED_HOST=www.silx.org"
-          # diable OpenMP under windows
-<<<<<<< HEAD
           CIBW_ENVIRONMENT_WINDOWS: "PYFAI_WITH_OPENMP=False"
-
-=======
-          CIBW_BEFORE_BUILD_WINDOWS: echo False > PYFAI_WITH_OPENMP
->>>>>>> 9a941c33
           CIBW_BUILD: cp37-* cp38-* cp39-* cp310-* cp311-* cp312-*
           # Do not build for pypy and muslinux
           CIBW_SKIP: pp* *-musllinux_*
