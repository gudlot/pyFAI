--- conflicted
+++ resolved
@@ -36,11 +36,7 @@
 __contact__ = "Jerome.Kieffer@ESRF.eu"
 __license__ = "MIT"
 __copyright__ = "European Synchrotron Radiation Facility, Grenoble, France"
-<<<<<<< HEAD
-__date__ = "21/09/2017"
-=======
 __date__ = "29/09/2017"
->>>>>>> 3bd6436e
 __status__ = "stable"
 
 
