/*
 *   Project: Azimuthal regroupping OpenCL kernel for PyFAI.
 *            Kernel with full pixel-split using a LUT
 *
 *
 *   Copyright (C) 2012 European Synchrotron Radiation Facility
 *                           Grenoble, France
 *
 *   Principal authors: J. Kieffer (kieffer@esrf.fr)
 *   Last revision: 26/10/2012
 *
 *   This program is free software: you can redistribute it and/or modify
 *   it under the terms of the GNU General Public License as published
 *   by the Free Software Foundation, either version 3 of the License, or
 *   (at your option) any later version.
 *
 *   This program is distributed in the hope that it will be useful,
 *   but WITHOUT ANY WARRANTY; without even the implied warranty of
 *   MERCHANTABILITY or FITNESS FOR A PARTICULAR PURPOSE.  See the
 *   GNU Lesser General Public License for more details.
 *
 *   You should have received a copy of the GNU General Public License
 *   and the GNU Lesser General Public License  along with this program.
 *   If not, see <http://www.gnu.org/licenses/>.
 */

/**
 * \file
 * \brief OpenCL kernels for 1D azimuthal integration
 */

//OpenCL extensions are silently defined by opencl compiler at compile-time:
#ifdef cl_amd_printf
  #pragma OPENCL EXTENSION cl_amd_printf : enable
  //#define printf(...)
#elif defined(cl_intel_printf)
  #pragma OPENCL EXTENSION cl_intel_printf : enable
#else
  #define printf(...)
#endif


#ifdef ENABLE_FP64
//	#pragma OPENCL EXTENSION cl_khr_fp64 : enable
	typedef double bigfloat_t;
#else
//	#pragma OPENCL EXTENSION cl_khr_fp64 : disable
	typedef float bigfloat_t;
#endif

#define GROUP_SIZE BLOCK_SIZE

struct lut_point_t
{
	uint idx;
	float coef;
};


/**
 * \brief cast values of an array of uint16 into a float output array.
 *
 * @param array_u16: Pointer to global memory with the input data as unsigned16 array
 * @param array_float:  Pointer to global memory with the output data as float array
 */
__kernel void
u16_to_float(__global unsigned short  *array_u16,
		     __global float *array_float
)
{
  uint i = get_global_id(0);
  //Global memory guard for padding
  if(i < NIMAGE)
	array_float[i]=(float)array_u16[i];
}


/**
<<<<<<< HEAD
 * \brief convert values of an array of int32 into a float output array inplace.
=======
 * \brief cast values of an array of int32 into a float output array inplace.
>>>>>>> fbd15554
 *
 * @param array:  Pointer to global memory with the data
 */
__kernel void
<<<<<<< HEAD
s32_to_float(	__global int  *array_int,
				__global float  *array_float
=======
s32_to_float(__global int  *array
>>>>>>> fbd15554
		)
{
  uint i = get_global_id(0);
  //Global memory guard for padding
  if(i < NIMAGE)
<<<<<<< HEAD
	array_float[i] = (float)(array_int[i]);
=======
	array[i]=(float)array[i];
>>>>>>> fbd15554
}



/**
 * \brief Sets the values of 3 float output arrays to zero.
 *
 * Gridsize = size of arrays + padding.
 *
 * @param array0: float Pointer to global memory with the outMerge array
 * @param array1: float Pointer to global memory with the outCount array
 * @param array2: float Pointer to global memory with the outData array
 */
__kernel void
memset_out(__global float *array0,
		   __global float *array1,
		   __global float *array2
)
{
  uint i = get_global_id(0);
  //Global memory guard for padding
  if(i < NBINS)
  {
	array0[i]=0.0f;
	array1[i]=0.0f;
	array2[i]=0.0f;
  }
}


/**
 * \brief Performs Normalization of input image
 *
 * Intensities of images are corrected by:
 *  - dark (read-out) noise subtraction
 *  - Solid angle correction (division)
 *  - polarization correction (division)
 *  - flat fiels correction (division)
 * Corrections are made in place unless the pixel is dummy.
 * Dummy pixels are left untouched so that they remain dummy
 *
 * @param image	          Float pointer to global memory storing the input image.
 * @param do_dark         Bool/int: shall dark-current correction be applied ?
 * @param dark            Float pointer to global memory storing the dark image.
 * @param do_flat         Bool/int: shall flat-field correction be applied ?
 * @param flat            Float pointer to global memory storing the flat image.
 * @param do_solidangle   Bool/int: shall flat-field correction be applied ?
 * @param solidangle      Float pointer to global memory storing the solid angle of each pixel.
 * @param do_polarization Bool/int: shall flat-field correction be applied ?
 * @param polarization    Float pointer to global memory storing the polarization of each pixel.
 * @param do_dummy    	  Bool/int: shall the dummy pixel be checked. Dummy pixel are pixels marked as bad and ignored
 * @param dummy       	  Float: value for bad pixels
 * @param delta_dummy 	  Float: precision for bad pixel value
 *
**/
__kernel void
corrections( 		__global float 	*image,
			const			 int 	do_dark,
			const 	__global float 	*dark,
			const			 int	do_flat,
			const 	__global float 	*flat,
			const			 int	do_solidangle,
			const 	__global float 	*solidangle,
			const			 int	do_polarization,
			const 	__global float 	*polarization,
			const		 	 int   	do_dummy,
			const			 float 	dummy,
			const		 	 float 	delta_dummy
			)
{
	float data;
	uint i= get_global_id(0);
	if(i < NIMAGE)
	{
		data = image[i];
		if( (!do_dummy) || ((delta_dummy!=0.0f) && (fabs(data-dummy) > delta_dummy))|| ((delta_dummy==0.0f) && (data!=dummy)))
		{
			if(do_dark)
				data-=dark[i];
			if(do_flat)
				data/=flat[i];
			if(do_solidangle)
				data/=solidangle[i];
			if(do_polarization)
				data/=polarization[i];
			image[i] = data;
		}else{
			image[i] = dummy;
		}//end if do_dummy
	};//end if NIMAGE
};//end kernel



/**
 * \brief Performs 1d azimuthal integration with full pixel splitting based on a LUT
 *
 * An image instensity value is spread across the bins according to the positions stored in the LUT.
 * The lut is an 2D-array of index (contains the positions of the pixel in the input array)
 * and coeficients (fraction of pixel going to the bin)
 * Values of 0 in the mask are processed and values of 1 ignored as per PyFAI
 *
 * This implementation is especially efficient on CPU where each core reads adjacents memory.
 * the use of local pointer can help on the CPU.
 *
 * @param weights     Float pointer to global memory storing the input image.
 * @param lut         Pointer to an 2D-array of (unsigned integers,float) containing the index of input pixels and the fraction of pixel going to the bin
 * @param do_dummy    Bool/int: shall the dummy pixel be checked. Dummy pixel are pixels marked as bad and ignored
 * @param dummy       Float: value for bad pixels
 * @param delta_dummy Float: precision for bad pixel value
 * @param do_dark     Bool/int: shall dark-current correction be applied ?
 * @param dark        Float pointer to global memory storing the dark image.
 * @param do_flat     Bool/int: shall flat-field correction be applied ? (could contain polarization corrections)
 * @param flat        Float pointer to global memory storing the flat image.
 * @param outData     Float pointer to the output 1D array with the weighted histogram
 * @param outCount    Float pointer to the output 1D array with the unweighted histogram
 * @param outMerged   Float pointer to the output 1D array with the diffractogram
 *
 */
__kernel void
lut_integrate(	const 	__global	float	*weights,
				const 	__global	struct lut_point_t *lut,
				const				int   		do_dummy,
				const			 	float 		dummy,
								__global 	float		*outData,
								__global 	float		*outCount,
								__global 	float		*outMerge
		        )
{
	int idx, k, j, i= get_global_id(0);
	float sum_data = 0.0f;
	float sum_count = 0.0f;
	float cd = 0.0f;
	float cc = 0.0f;
	float t, y;
	const float epsilon = 1e-10f;
	float coef, data;
	if(i < NBINS)
	{
		for (j=0;j<NLUT;j++)
		{
			if (ON_CPU){
				//On CPU best performances are obtained  when each single thread reads adjacent memory
				k = i*NLUT+j;

			}
			else{
				//On GPU best performances are obtained  when threads are reading adjacent memory
				k = j*NBINS+i;
			}

			idx = lut[k].idx;
			coef = lut[k].coef;
			if((idx <= 0) && (coef <= 0.0f))
			  break;
			data = weights[idx];
			if( (!do_dummy) || (data!=dummy) )
			{
				//sum_data +=  coef * data;
				//sum_count += coef;
				//Kahan summation allows single precision arithmetics with error compensation
				//http://en.wikipedia.org/wiki/Kahan_summation_algorithm
				y = coef*data - cd;
				t = sum_data + y;
				cd = (t - sum_data) - y;
				sum_data = t;
				y = coef - cc;
				t = sum_count + y;
				cc = (t - sum_count) - y;
				sum_count = t;
			};//end if dummy
		};//for j
		outData[i] = sum_data;
		outCount[i] = sum_count;
		if (sum_count > epsilon)
			outMerge[i] =  sum_data / sum_count;
		else
			outMerge[i] = dummy;
  };//if NBINS
};//end kernel<|MERGE_RESOLUTION|>--- conflicted
+++ resolved
@@ -76,31 +76,20 @@
 
 
 /**
-<<<<<<< HEAD
- * \brief convert values of an array of int32 into a float output array inplace.
-=======
- * \brief cast values of an array of int32 into a float output array inplace.
->>>>>>> fbd15554
- *
- * @param array:  Pointer to global memory with the data
- */
-__kernel void
-<<<<<<< HEAD
+ * \brief convert values of an array of int32 into a float output array.
+ *
+ * @param array_int:  Pointer to global memory with the data in int
+ * @param array_float:  Pointer to global memory with the data in float
+ */
+__kernel void
 s32_to_float(	__global int  *array_int,
 				__global float  *array_float
-=======
-s32_to_float(__global int  *array
->>>>>>> fbd15554
 		)
 {
   uint i = get_global_id(0);
   //Global memory guard for padding
   if(i < NIMAGE)
-<<<<<<< HEAD
 	array_float[i] = (float)(array_int[i]);
-=======
-	array[i]=(float)array[i];
->>>>>>> fbd15554
 }
 
 
