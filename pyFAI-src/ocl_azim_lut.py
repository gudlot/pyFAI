--- conflicted
+++ resolved
@@ -201,11 +201,7 @@
                                                 self._cl_mem["outData"], self._cl_mem["outCount"], self._cl_mem["outMerge"]]
         self._cl_kernel_args["memset_out"] = [self._cl_mem[i] for i in ["outData", "outCount", "outMerge"]]
         self._cl_kernel_args["u16_to_float"] = [self._cl_mem[i] for i in ["image_u16", "image"]]
-<<<<<<< HEAD
-        self._cl_kernel_args["s32_to_float"] = [self._cl_mem[ "image"]]
-=======
         self._cl_kernel_args["s32_to_float"] = [self._cl_mem[i] for i in ["image", "image"]]
->>>>>>> b9cb37b0
 
     def integrate(self, data, dummy=None, delta_dummy=None, dark=None, flat=None, solidAngle=None, polarization=None,
                             dark_checksum=None, flat_checksum=None, solidAngle_checksum=None, polarization_checksum=None):
@@ -213,15 +209,9 @@
             if data.dtype == numpy.uint16:
                 copy_image = pyopencl.enqueue_copy(self._queue, self._cl_mem["image_u16"], numpy.ascontiguousarray(data))
                 cast_u16_to_float = self._program.u16_to_float(self._queue, self.wdim_data, self.workgroup_size, *self._cl_kernel_args["u16_to_float"])
-<<<<<<< HEAD
-#            elif data.dtype == numpy.int32:
-#                copy_image = pyopencl.enqueue_copy(self._queue, self._cl_mem["image"], numpy.ascontiguousarray(data))
-#                cast_s32_to_float = self._program.s32_to_float(self._queue, self.wdim_data, self.workgroup_size, *self._cl_kernel_args["s32_to_float"])
-=======
             elif data.dtype == numpy.int32:
                 copy_image = pyopencl.enqueue_copy(self._queue, self._cl_mem["image"], numpy.ascontiguousarray(data))
                 cast_s32_to_float = self._program.s32_to_float(self._queue, self.wdim_data, self.workgroup_size, *self._cl_kernel_args["s32_to_float"])
->>>>>>> b9cb37b0
             else:
                 copy_image = pyopencl.enqueue_copy(self._queue, self._cl_mem["image"], numpy.ascontiguousarray(data, dtype=numpy.float32))
             memset = self._program.memset_out(self._queue, self.wdim_bins, self.workgroup_size, *self._cl_kernel_args["memset_out"])
