#!/usr/bin/env python
# -*- coding: utf-8 -*-
#
#    Project: Fast Azimuthal integration
#             https://github.com/pyFAI/pyFAI
#
#    Copyright (C) 2013-2016 European Synchrotron Radiation Facility, Grenoble, France
#
#    Principal author:       Jérôme Kieffer (Jerome.Kieffer@ESRF.eu)
#
#  Permission is hereby granted, free of charge, to any person obtaining a copy
#  of this software and associated documentation files (the "Software"), to deal
#  in the Software without restriction, including without limitation the rights
#  to use, copy, modify, merge, publish, distribute, sublicense, and/or sell
#  copies of the Software, and to permit persons to whom the Software is
#  furnished to do so, subject to the following conditions:
#  .
#  The above copyright notice and this permission notice shall be included in
#  all copies or substantial portions of the Software.
#  .
#  THE SOFTWARE IS PROVIDED "AS IS", WITHOUT WARRANTY OF ANY KIND, EXPRESS OR
#  IMPLIED, INCLUDING BUT NOT LIMITED TO THE WARRANTIES OF MERCHANTABILITY,
#  FITNESS FOR A PARTICULAR PURPOSE AND NONINFRINGEMENT. IN NO EVENT SHALL THE
#  AUTHORS OR COPYRIGHT HOLDERS BE LIABLE FOR ANY CLAIM, DAMAGES OR OTHER
#  LIABILITY, WHETHER IN AN ACTION OF CONTRACT, TORT OR OTHERWISE, ARISING FROM,
#  OUT OF OR IN CONNECTION WITH THE SOFTWARE OR THE USE OR OTHER DEALINGS IN
#  THE SOFTWARE.

__author__ = "Jerome Kieffer"
<<<<<<< HEAD
__license__ = "MIT"
__date__ = "12/05/2016"
=======
__license__ = "GPLv3+"
__date__ = "13/05/2016"
>>>>>>> 965c4471
__copyright__ = "2011-2016, ESRF"
__contact__ = "jerome.kieffer@esrf.fr"

import cython
cimport numpy
import numpy
from cython cimport view, floating
from cython.parallel import prange#, threadlocal
from cpython.ref cimport PyObject, Py_XDECREF
from libc.string cimport memset, memcpy
from libc.math cimport floor, ceil, fabs
import logging
import threading
import types
import os
import sys
import time
logger = logging.getLogger("pyFAI._distortion")
from ..detectors import detector_factory
from ..utils import expand2d
from ..decorators import timeit
try:
    from ..third_party import six
except ImportError:
    import six
import fabio

include "sparse_common.pxi"

<<<<<<< HEAD
dtype_lut = numpy.dtype([("idx", numpy.int32), ("coef", numpy.float32)])

=======
>>>>>>> 965c4471
cdef bint NEED_DECREF = sys.version_info < (2, 7) and numpy.version.version < "1.5"


cpdef inline float calc_area(float I1, float I2, float slope, float intercept) nogil:
    "Calculate the area between I1 and I2 of a line with a given slope & intercept"
    return 0.5 * (I2 - I1) * (slope * (I2 + I1) + 2 * intercept)


cpdef inline int clip(int value, int min_val, int max_val) nogil:
    "Limits the value to bounds"
    if value < min_val:
        return min_val
    elif value > max_val:
        return max_val
    else:
        return value


cdef inline float _floor_min4(float a, float b, float c, float d) nogil:
    "return floor(min(a,b,c,d))"
    cdef float res
    if (b < a):
        res = b
    else:
        res = a
    if (c < res):
        res = c
    if (d < res):
        res = d
    return floor(res)


cdef inline float _ceil_max4(float a, float b, float c, float d) nogil:
    "return  ceil(max(a,b,c,d))"
    cdef float res
    if (b > a):
        res = b
    else:
        res = a
    if (c > res):
        res = c
    if (d > res):
        res = d
    return ceil(res)


@cython.wraparound(False)
@cython.boundscheck(False)
@cython.cdivision(True)
cdef inline void integrate(float[:, ::1] box, float start, float stop, float slope, float intercept) nogil:
    """Integrate in a box a line between start and stop, line defined by its slope & intercept

    @param box: buffer
    """
    cdef:
        int i, h = 0
        float P, dP, A, AA, dA, sign
    if start < stop:  # positive contribution
        P = ceil(start)
        dP = P - start
        if P > stop:  # start and stop are in the same unit
            A = calc_area(start, stop, slope, intercept)
            if A != 0.0:
                AA = fabs(A)
                sign = A / AA
                dA = (stop - start)  # always positive
                h = 0
                while AA > 0:
                    if dA > AA:
                        dA = AA
                        AA = -1
                    box[(<int> floor(start)), h] += sign * dA
                    AA -= dA
                    h += 1
        else:
            if dP > 0:
                A = calc_area(start, P, slope, intercept)
                if A != 0:
                    AA = fabs(A)
                    sign = A / AA
                    h = 0
                    dA = dP
                    while AA > 0:
                        if dA > AA:
                            dA = AA
                            AA = -1
                        box[(<int> floor(P)) - 1, h] += sign * dA
                        AA -= dA
                        h += 1
            # subsection P1->Pn
            for i in range((<int> floor(P)), (<int> floor(stop))):
                A = calc_area(i, i + 1, slope, intercept)
                if A != 0:
                    AA = fabs(A)
                    sign = A / AA

                    h = 0
                    dA = 1.0
                    while AA > 0:
                        if dA > AA:
                            dA = AA
                            AA = -1
                        box[i , h] += sign * dA
                        AA -= dA
                        h += 1
            # Section Pn->B
            P = floor(stop)
            dP = stop - P
            if dP > 0:
                A = calc_area(P, stop, slope, intercept)
                if A != 0:
                    AA = fabs(A)
                    sign = A / AA
                    h = 0
                    dA = fabs(dP)
                    while AA > 0:
                        if dA > AA:
                            dA = AA
                            AA = -1
                        box[(<int> floor(P)), h] += sign * dA
                        AA -= dA
                        h += 1
    elif start > stop:  # negative contribution. Nota if start==stop: no contribution
        P = floor(start)
        if stop > P:  # start and stop are in the same unit
            A = calc_area(start, stop, slope, intercept)
            if A != 0:
                AA = fabs(A)
                sign = A / AA
                dA = (start - stop)  # always positive
                h = 0
                while AA > 0:
                    if dA > AA:
                        dA = AA
                        AA = -1
                    box[(<int> floor(start)), h] += sign * dA
                    AA -= dA
                    h += 1
        else:
            dP = P - start
            if dP < 0:
                A = calc_area(start, P, slope, intercept)
                if A != 0:
                    AA = fabs(A)
                    sign = A / AA
                    h = 0
                    dA = fabs(dP)
                    while AA > 0:
                        if dA > AA:
                            dA = AA
                            AA = -1
                        box[(<int> floor(P)) , h] += sign * dA
                        AA -= dA
                        h += 1
            # subsection P1->Pn
            for i in range((<int> start), (<int> ceil(stop)), -1):
                A = calc_area(i, i - 1, slope, intercept)
                if A != 0:
                    AA = fabs(A)
                    sign = A / AA
                    h = 0
                    dA = 1
                    while AA > 0:
                        if dA > AA:
                            dA = AA
                            AA = -1
                        box[i - 1, h] += sign * dA
                        AA -= dA
                        h += 1
            # Section Pn->B
            P = ceil(stop)
            dP = stop - P
            if dP < 0:
                A = calc_area(P, stop, slope, intercept)
                if A != 0:
                    AA = fabs(A)
                    sign = A / AA
                    h = 0
                    dA = fabs(dP)
                    while AA > 0:
                        if dA > AA:
                            dA = AA
                            AA = -1
                        box[(<int> floor(stop)), h] += sign * dA
                        AA -= dA
                        h += 1


################################################################################
# Functions used in python classes from PyFAI.distortion
################################################################################

@cython.wraparound(False)
@cython.boundscheck(False)
@cython.cdivision(True)
def calc_pos(floating[:, :, :, ::1] pixel_corners not None,
             float pixel1, float pixel2, shape_out=None):
    """Calculate the pixel boundary position on the regular grid

    @param pixel_corners: pixel corner coordinate as detector.get_pixel_corner()
    @param shape: requested output shape. If None, it is calculated
    @param pixel1, pixel2: pixel size along row and column coordinates
    @return: pos, delta1, delta2, shape_out, offset
    """
    cdef:
        float[:, :, :, ::1] pos
        int i, j, k, dim0, dim1, nb_corners
        bint do_shape = (shape_out is None)
        float BIG = <float> sys.maxsize
        float min0, min1, max0, max1, delta0, delta1
        float all_min0, all_max0, all_max1, all_min1
        float p0, p1
    
    if (pixel1 == 0.0) or (pixel2 == 0):
        raise RuntimeError("Pixel size cannot be null -> Zero division error") 

    dim0 = pixel_corners.shape[0]
    dim1 = pixel_corners.shape[1]
    nb_corners = pixel_corners.shape[2]
    pos = numpy.zeros((dim0, dim1, 4, 2), dtype=numpy.float32)
    with nogil:
        delta0 = -BIG
        delta1 = -BIG
        all_min0 = BIG
        all_min0 = BIG
        all_max0 = -BIG
        all_max1 = -BIG
        for i in range(dim0):
            for j in range(dim1):
                min0 = BIG
                min1 = BIG
                max0 = -BIG
                max1 = -BIG
                for k in range(nb_corners):
                    p0 = pixel_corners[i, j, k, 1] / pixel1
                    p1 = pixel_corners[i, j, k, 2] / pixel2
                    pos[i, j, k, 0] = p0
                    pos[i, j, k, 1] = p1
                    min0 = p0 if p0 < min0 else min0                        
                    min1 = p1 if p1 < min1 else min1
                    max0 = p0 if p0 > max0 else max0
                    max1 = p1 if p1 > max1 else max1
                delta0 = max(delta0, ceil(max0) - floor(min0))
                delta1 = max(delta1, ceil(max1) - floor(min1))
                if do_shape:
                    all_min0 = min0 if min0 < all_min0 else all_min0
                    all_min1 = min1 if min1 < all_min1 else all_min1
                    all_max0 = max0 if max0 > all_max0 else all_max0
                    all_max1 = max1 if max1 > all_max1 else all_max1

    return numpy.asarray(pos), int(delta0), int(delta1), \
        (int(ceil(all_max0 - all_min0)), int(ceil(all_max1 - all_min1))) if do_shape else shape_out, \
        (all_min0, all_min1) if do_shape else (0, 0)


@cython.wraparound(False)
@cython.boundscheck(False)
def calc_size(floating[:, :, :, ::1] pos not None,
              shape,
              numpy.int8_t[:, ::1] mask=None,
              offset=None):
    """Calculate the number of items per output pixel

    @param pos: 4D array with position in space
    @param shape: shape of the output array
    @param mask: input data mask
    @param offset: 2-tuple of float with the minimal index of
    @return: number of input element per output elements
    """
    cdef:
        int i, j, k, l, shape_out0, shape_out1, shape_in0, shape_in1, min0, min1, max0, max1
        numpy.ndarray[numpy.int32_t, ndim = 2] lut_size = numpy.zeros(shape, dtype=numpy.int32)
        float A0, A1, B0, B1, C0, C1, D0, D1, offset0, offset1
        bint do_mask = mask is not None
        numpy.int8_t[:, ::1] cmask
    shape_in0, shape_in1 = pos.shape[0], pos.shape[1]
    shape_out0, shape_out1 = shape

    if do_mask:

        if ((mask.shape[0] != shape_in0) or (mask.shape[1] != shape_in1)):
            err = 'Mismatch between shape of detector (%s, %s) and shape of mask (%s, %s)' % (shape_in0, shape_in1, mask.shape[0], mask.shape[1])
            logger.error(err)
            raise RuntimeError(err)
        else:
            cmask = numpy.ascontiguousarray(mask, dtype=numpy.int8)

    if offset is not None:
        offset0, offset1 = offset

    with nogil:
        for i in range(shape_in0):
            for j in range(shape_in1):
                if do_mask and cmask[i, j]:
                    continue
                A0 = pos[i, j, 0, 0] - offset0
                A1 = pos[i, j, 0, 1] - offset1
                B0 = pos[i, j, 1, 0] - offset0
                B1 = pos[i, j, 1, 1] - offset1
                C0 = pos[i, j, 2, 0] - offset0
                C1 = pos[i, j, 2, 1] - offset1
                D0 = pos[i, j, 3, 0] - offset0
                D1 = pos[i, j, 3, 1] - offset1
                min0 = clip(<int> _floor_min4(A0, B0, C0, D0), 0, shape_out0)
                min1 = clip(<int> _floor_min4(A1, B1, C1, D1), 0, shape_out1)
                max0 = clip(<int> _ceil_max4(A0, B0, C0, D0) + 1, 0, shape_out0)
                max1 = clip(<int> _ceil_max4(A1, B1, C1, D1) + 1, 0, shape_out1)
                for k in range(min0, max0):
                    for l in range(min1, max1):
                        lut_size[k, l] += 1
    return lut_size


@cython.wraparound(False)
@cython.boundscheck(False)
@cython.cdivision(True)
def calc_LUT(float[:, :, :, ::1] pos not None, shape, bin_size, max_pixel_size,
             numpy.int8_t[:, :] mask=None):
    """
    @param pos: 4D position array
    @param shape: output shape
    @param bin_size: number of input element per output element (numpy array)
    @param max_pixel_size: (2-tuple of int) size of a buffer covering the largest pixel
    @param mask: arry with bad pixels marked as True
    @return: look-up table
    """
    cdef:
        int i, j, ms, ml, ns, nl, shape0, shape1, delta0, delta1
        int offset0, offset1, box_size0, box_size1, size, k
        numpy.int32_t idx = 0
        int err_cnt = 0
        float A0, A1, B0, B1, C0, C1, D0, D1, pAB, pBC, pCD, pDA, cAB, cBC, cCD, cDA, 
        float area, value, foffset0, foffset1
        lut_point[:, :, :] lut
        bint do_mask = mask is not None
        float[:, ::1] buffer
    size = bin_size.max()
    shape0, shape1 = shape
    if do_mask:
        assert shape0 == mask.shape[0]
        assert shape1 == mask.shape[1]
    delta0, delta1 = max_pixel_size
    cdef int[:, :] outMax = view.array(shape=(shape0, shape1), itemsize=sizeof(int), format="i")
    outMax[:, :] = 0
    buffer = numpy.empty((delta0, delta1), dtype=numpy.float32)    
    buffer_nbytes = buffer.nbytes
    if (size == 0): # fix 271
        raise RuntimeError("The look-up table has dimension 0 which is a non-sense."
                           + "Did you mask out all pixel or is your image out of the geometry range ?")
    lut = view.array(shape=(shape0, shape1, size), itemsize=sizeof(lut_point), format="if")
    lut_total_size = shape0 * shape1 * size * sizeof(lut_point)
    memset(&lut[0, 0, 0], 0, lut_total_size)
    logger.info("LUT shape: (%i,%i,%i) %.3f MByte" % (lut.shape[0], lut.shape[1], lut.shape[2], lut_total_size / 1.0e6))
    logger.info("Max pixel size: %ix%i; Max source pixel in target: %i" % (delta1, delta0, size))
    with nogil:
        # i,j, idx are indexes of the raw image uncorrected
        for i in range(shape0):
            for j in range(shape1):
                if do_mask and mask[i, j]:
                    continue
                #reset buffer
                buffer[:, :] = 0.0

                A0 = pos[i, j, 0, 0]
                A1 = pos[i, j, 0, 1]
                B0 = pos[i, j, 1, 0]
                B1 = pos[i, j, 1, 1]
                C0 = pos[i, j, 2, 0]
                C1 = pos[i, j, 2, 1]
                D0 = pos[i, j, 3, 0]
                D1 = pos[i, j, 3, 1]
                foffset0 = _floor_min4(A0, B0, C0, D0)
                foffset1 = _floor_min4(A1, B1, C1, D1)
                offset0 = (<int> foffset0)
                offset1 = (<int> foffset1)
                box_size0 = (<int> _ceil_max4(A0, B0, C0, D0)) - offset0
                box_size1 = (<int> _ceil_max4(A1, B1, C1, D1)) - offset1
                if (box_size0 > delta0) or (box_size1 > delta1):
                    # Increase size of the buffer
                    delta0 = offset0 if offset0 > delta0 else delta0
                    delta1 = offset1 if offset1 > delta1 else delta1
                    with gil: 
                        buffer = numpy.zeros((delta0, delta1), dtype=numpy.float32)    

                A0 -= foffset0
                A1 -= foffset1
                B0 -= foffset0
                B1 -= foffset1
                C0 -= foffset0
                C1 -= foffset1
                D0 -= foffset0
                D1 -= foffset1
                if B0 != A0:
                    pAB = (B1 - A1) / (B0 - A0)
                    cAB = A1 - pAB * A0
                else:
                    pAB = cAB = 0.0
                if C0 != B0:
                    pBC = (C1 - B1) / (C0 - B0)
                    cBC = B1 - pBC * B0
                else:
                    pBC = cBC = 0.0
                if D0 != C0:
                    pCD = (D1 - C1) / (D0 - C0)
                    cCD = C1 - pCD * C0
                else:
                    pCD = cCD = 0.0
                if A0 != D0:
                    pDA = (A1 - D1) / (A0 - D0)
                    cDA = D1 - pDA * D0
                else:
                    pDA = cDA = 0.0

                # ABCD is trigonometric order: order input position accordingly
                integrate(buffer, B0, A0, pAB, cAB)
                integrate(buffer, C0, B0, pBC, cBC)
                integrate(buffer, D0, C0, pCD, cCD)
                integrate(buffer, A0, D0, pDA, cDA)
                area = 0.5 * ((C0 - A0) * (D1 - B1) - (C1 - A1) * (D0 - B0))

                for ms in range(box_size0):
                    ml = ms + offset0
                    if ml < 0 or ml >= shape0:
                        continue
                    for ns in range(box_size1):
                        # ms,ns are indexes of the corrected image in short form, ml & nl are the same
                        nl = ns + offset1
                        if nl < 0 or nl >= shape1:
                            continue
                        value = buffer[ms, ns] / area
                        if value == 0:
                            continue
                        if value < -0.0001 or value > 1.0001:
                            # here we print pathological cases for debugging
                            if err_cnt < 1000:
                                with gil:
                                    print(i, j, ms, box_size0, ns, box_size1, buffer[ms, ns], area, value, buffer[0, 0], buffer[0, 1], buffer[1, 0], buffer[1, 1])
                                    print(" A0=%s; A1=%s; B0=%s; B1=%s; C0=%s; C1=%s; D0=%s; D1=%s" % (A0, A1, B0, B1, C0, C1, D0, D1))
                                err_cnt += 1
                            continue
                        k = outMax[ml, nl]
                        lut[ml, nl, k].idx = idx
                        lut[ml, nl, k].coef = value
                        outMax[ml, nl] = k + 1
                idx += 1

    # Hack to prevent memory leak !!!
    cdef numpy.ndarray[numpy.float64_t, ndim = 2] tmp_ary = numpy.empty(shape=(shape0 * shape1, size), dtype=numpy.float64)
    memcpy(&tmp_ary[0, 0], &lut[0, 0, 0], tmp_ary.nbytes)
    return numpy.core.records.array(tmp_ary.view(dtype=dtype_lut),
                                    shape=(shape0 * shape1, size), dtype=dtype_lut,
                                    copy=True)


@cython.wraparound(False)
@cython.boundscheck(False)
@cython.cdivision(True)
def calc_CSR(float[:, :, :, :] pos not None, shape, bin_size, max_pixel_size,
             numpy.int8_t[:, :] mask=None):
    """Calculate the Look-up table as CSR format

    @param pos: 4D position array
    @param shape: output shape
    @param bin_size: number of input element per output element (as numpy array)
    @param max_pixel_size: (2-tuple of int) size of a buffer covering the largest pixel
    @return: look-up table in CSR format: 3-tuple of array"""
    cdef: 
        int shape0, shape1, delta0, delta1, bins
    shape0, shape1 = shape
    delta0, delta1 = max_pixel_size
    bins = shape0 * shape1
    cdef:
        int i, j, k, ms, ml, ns, nl, idx = 0, tmp_index, err_cnt=0
        int lut_size, offset0, offset1, box_size0, box_size1
        float A0, A1, B0, B1, C0, C1, D0, D1, pAB, pBC, pCD, pDA, cAB, cBC, cCD, cDA, 
        float area, value, foffset0, foffset1
        numpy.ndarray[numpy.int32_t, ndim = 1] indptr, indices
        numpy.ndarray[numpy.float32_t, ndim = 1] data
        int[:, :] outMax = view.array(shape=(shape0, shape1), itemsize=sizeof(int), format="i")
        float[:, ::1] buffer
        bint do_mask = mask is not None
    if do_mask:
        assert shape0 == mask.shape[0]
        assert shape1 == mask.shape[1]

    outMax[:, :] = 0
    indptr = numpy.empty(bins + 1, dtype=numpy.int32)
    indptr[0] = 0
    indptr[1:] = bin_size.cumsum(dtype=numpy.int32)
    lut_size = indptr[bins]

    indices = numpy.zeros(shape=lut_size, dtype=numpy.int32)
    data = numpy.zeros(shape=lut_size, dtype=numpy.float32)

    indptr[1:] = bin_size.cumsum(dtype=numpy.int32)

    logger.info("CSR matrix: %.3f MByte" % ((indices.nbytes + data.nbytes + indptr.nbytes) / 1.0e6))
    buffer = numpy.empty((delta0, delta1), dtype=numpy.float32)
    logger.info("Max pixel size: %ix%i; Max source pixel in target: %i" % (buffer.shape[1], buffer.shape[0], lut_size))
    with nogil:
        # i,j, idx are indices of the raw image uncorrected
        for i in range(shape0):
            for j in range(shape1):
                if do_mask and mask[i, j]:
                    continue
                # reinit of buffer
                buffer[:, :] = 0
                A0 = pos[i, j, 0, 0]
                A1 = pos[i, j, 0, 1]
                B0 = pos[i, j, 1, 0]
                B1 = pos[i, j, 1, 1]
                C0 = pos[i, j, 2, 0]
                C1 = pos[i, j, 2, 1]
                D0 = pos[i, j, 3, 0]
                D1 = pos[i, j, 3, 1]
                foffset0 = _floor_min4(A0, B0, C0, D0)
                foffset1 = _floor_min4(A1, B1, C1, D1)
                offset0 = (<int> foffset0)
                offset1 = (<int> foffset1)
                box_size0 = (<int> _ceil_max4(A0, B0, C0, D0)) - offset0
                box_size1 = (<int> _ceil_max4(A1, B1, C1, D1)) - offset1
                A0 -= foffset0
                A1 -= foffset1
                B0 -= foffset0
                B1 -= foffset1
                C0 -= foffset0
                C1 -= foffset1
                D0 -= foffset0
                D1 -= foffset1
                if B0 != A0:
                    pAB = (B1 - A1) / (B0 - A0)
                    cAB = A1 - pAB * A0
                else:
                    pAB = cAB = 0.0
                if C0 != B0:
                    pBC = (C1 - B1) / (C0 - B0)
                    cBC = B1 - pBC * B0
                else:
                    pBC = cBC = 0.0
                if D0 != C0:
                    pCD = (D1 - C1) / (D0 - C0)
                    cCD = C1 - pCD * C0
                else:
                    pCD = cCD = 0.0
                if A0 != D0:
                    pDA = (A1 - D1) / (A0 - D0)
                    cDA = D1 - pDA * D0
                else:
                    pDA = cDA = 0.0
                integrate(buffer, B0, A0, pAB, cAB)
                integrate(buffer, A0, D0, pDA, cDA)
                integrate(buffer, D0, C0, pCD, cCD)
                integrate(buffer, C0, B0, pBC, cBC)
                area = 0.5 * ((C0 - A0) * (D1 - B1) - (C1 - A1) * (D0 - B0))
                for ms in range(box_size0):
                    ml = ms + offset0
                    if ml < 0 or ml >= shape0:
                        continue
                    for ns in range(box_size1):
                        # ms,ns are indexes of the corrected image in short form, ml & nl are the same
                        nl = ns + offset1
                        if nl < 0 or nl >= shape1:
                            continue
                        value = buffer[ms, ns] / area
                        if value <= 0:
                            continue
                        if value < -0.0001 or value > 1.0001:
                            # here we print pathological cases for debugging
                            if err_cnt < 1000:
                                with gil:
                                    print(i, j, ms, box_size0, ns, box_size1, buffer[ms, ns], area, value, buffer[0, 0], buffer[0, 1], buffer[1, 0], buffer[1, 1])
                                    print(" A0=%s; A1=%s; B0=%s; B1=%s; C0=%s; C1=%s; D0=%s; D1=%s" % (A0, A1, B0, B1, C0, C1, D0, D1))
                                err_cnt += 1
                            continue

                        k = outMax[ml, nl]
                        tmp_index = indptr[ml * shape1 + nl]
                        indices[tmp_index + k] = idx
                        data[tmp_index + k] = value
                        outMax[ml, nl] = k + 1
                idx += 1
    return (data, indices, indptr)


@cython.boundscheck(False)
@cython.boundscheck(False)
@cython.cdivision(True)
def calc_openmp(float[:, :, :, ::1] pos not None,
                shape,
                max_pixel_size=(8, 8),
                numpy.int8_t[:, :] mask=None,
                format="csr",
                int bins_per_pixel=8):
    """Calculate the look-up table (or CSR) using OpenMP

    @param pos: 4D position array
    @param shape: output shape
    @param max_pixel_size: (2-tuple of int) size of a buffer covering the largest pixel
    @param format: can be "CSR" or "LUT"
    @param bins_per_pixel: average splitting factor (number of pixels per bin)
    @return: look-up table in CSR/LUT format
    """
    cdef:
        int shape_in0, shape_in1, shape_out0, shape_out1, size_in, delta0, delta1, bins, large_size
    format = format.lower()
    shape_out0, shape_out1 = shape
    delta0, delta1 = max_pixel_size
    bins = shape_out0 * shape_out1
    large_size = bins * bins_per_pixel
    shape_in0 = pos.shape[0]
    shape_in1 = pos.shape[1]
    size_in = shape_in0 * shape_in1
    cdef:
        int i, j, k, ms, ml, ns, nl
        int i0, i1, lut_size, offset0, offset1, box_size0, box_size1
        int counter, bin_number
        int idx, err_cnt=0
        float A0, A1, B0, B1, C0, C1, D0, D1, pAB, pBC, pCD, pDA, cAB, cBC, cCD, cDA, 
        float area, value, foffset0, foffset1
        int[::1] indptr, indices, idx_bin, idx_pixel, pixel_count
        float[::1] data, large_data
        float[:, ::1] buffer
        bint do_mask = mask is not None
        lut_point[:, :] lut
    if do_mask:
        assert shape_in0 == mask.shape[0]
        assert shape_in1 == mask.shape[1]

    #count the number of pixel falling into every single bin
    pixel_count = numpy.zeros(bins, dtype=numpy.int32)
    idx_pixel = numpy.zeros(large_size, dtype=numpy.int32)
    idx_bin = numpy.zeros(large_size, dtype=numpy.int32)
    large_data = numpy.zeros(large_size, dtype=numpy.float32)
    logger.info("Temporary storage: %.3fMB",
                (large_data.nbytes + pixel_count.nbytes + idx_pixel.nbytes + idx_bin.nbytes) / 1e6)

    buffer = numpy.empty((delta0, delta1), dtype=numpy.float32)
    counter = -1  # bin index
    t0 = time.time()
    with nogil:
        # i, j, idx are indices of the raw image uncorrected
        for idx in range(size_in):
            i = idx // shape_in1
            j = idx % shape_in1
            if do_mask and mask[i, j]:
                continue
            idx = i * shape_in1 + j  # pixel index
            buffer[:, :] = 0.0
            A0 = pos[i, j, 0, 0]
            A1 = pos[i, j, 0, 1]
            B0 = pos[i, j, 1, 0]
            B1 = pos[i, j, 1, 1]
            C0 = pos[i, j, 2, 0]
            C1 = pos[i, j, 2, 1]
            D0 = pos[i, j, 3, 0]
            D1 = pos[i, j, 3, 1]
            foffset0 = _floor_min4(A0, B0, C0, D0)
            foffset1 = _floor_min4(A1, B1, C1, D1)
            offset0 = <int> foffset0
            offset1 = <int> foffset1
            box_size0 = (<int> _ceil_max4(A0, B0, C0, D0)) - offset0
            box_size1 = (<int> _ceil_max4(A1, B1, C1, D1)) - offset1
            A0 = A0 - foffset0
            A1 = A1 - foffset1
            B0 = B0 - foffset0
            B1 = B1 - foffset1
            C0 = C0 - foffset0
            C1 = C1 - foffset1
            D0 = D0 - foffset0
            D1 = D1 - foffset1
            if B0 != A0:
                pAB = (B1 - A1) / (B0 - A0)
                cAB = A1 - pAB * A0
            else:
                pAB = cAB = 0.0
            if C0 != B0:
                pBC = (C1 - B1) / (C0 - B0)
                cBC = B1 - pBC * B0
            else:
                pBC = cBC = 0.0
            if D0 != C0:
                pCD = (D1 - C1) / (D0 - C0)
                cCD = C1 - pCD * C0
            else:
                pCD = cCD = 0.0
            if A0 != D0:
                pDA = (A1 - D1) / (A0 - D0)
                cDA = D1 - pDA * D0
            else:
                pDA = cDA = 0.0
            
            integrate(buffer, B0, A0, pAB, cAB)
            integrate(buffer, A0, D0, pDA, cDA)
            integrate(buffer, D0, C0, pCD, cCD)
            integrate(buffer, C0, B0, pBC, cBC)
            area = 0.5 * ((C0 - A0) * (D1 - B1) - (C1 - A1) * (D0 - B0))
            for ms in range(box_size0):
                ml = ms + offset0
                if ml < 0 or ml >= shape_out0:
                    continue
                for ns in range(box_size1):
                    # ms,ns are indexes of the corrected image in short form, ml & nl are the same
                    nl = ns + offset1
                    if nl < 0 or nl >= shape_out1:
                        continue
                    value = buffer[ms, ns] / area
                    if value == 0:
                        continue
                    if value < -0.0001 or value > 1.0001:
                        # here we print pathological cases for debugging
                        if err_cnt < 1000:
                            with gil:
                                print(i, j, ms, box_size0, ns, box_size1, buffer[ms, ns], area, value, buffer[0, 0], buffer[0, 1], buffer[1, 0], buffer[1, 1])
                                print(" A0=%s; A1=%s; B0=%s; B1=%s; C0=%s; C1=%s; D0=%s; D1=%s" % (A0, A1, B0, B1, C0, C1, D0, D1))
                            err_cnt += 1
                        continue

                    bin_number = ml * shape_out1 + nl
#                     with gil: #Use the gil to perform an atomic operation
                    counter += 1
                    pixel_count[bin_number] += 1
                    if counter >= large_size:
                        with gil:
                            raise RuntimeError("Provided temporary space for storage is not enough. " +
                                               "Please increase bins_per_pixel=%s. "%bins_per_pixel +
                                               "The suggested value is %i or greater."%ceil(1.1*bins_per_pixel*size_in/idx))
                    idx_pixel[counter] += idx
                    idx_bin[counter] += bin_number
                    large_data[counter] += value
    t1 = time.time()
    print("number of elements: %s, average per bin %.3f allocated max: %s" % 
          (counter, counter / size_in, bins_per_pixel))

    if format == "csr":
        indptr = numpy.zeros(bins + 1, dtype=numpy.int32)
        # cumsum
        j = 0
        for i in range(bins):
            indptr[i] = j
            j += pixel_count[i]
        indptr[bins] = j
        # indptr[1:] = numpy.asarray(pixel_count).cumsum(dtype=numpy.int32)
        pixel_count[:] = 0
        lut_size = indptr[bins]
        indices = numpy.zeros(shape=lut_size, dtype=numpy.int32)
        data = numpy.zeros(shape=lut_size, dtype=numpy.float32)

        logger.info("CSR matrix: %.3f MByte; Max source pixel in target: %i, average splitting: %.2f",
                    (indices.nbytes + data.nbytes + indptr.nbytes) / 1.0e6, lut_size, (1.0 * counter / bins))

        for idx in range(counter + 1):
            bin_number = idx_bin[idx]
            i = indptr[bin_number] + pixel_count[bin_number]
            pixel_count[bin_number] += 1
            indices[i] = idx_pixel[idx]
            data[i] = large_data[idx]
        res = (numpy.asarray(data), numpy.asarray(indices), numpy.asarray(indptr))
    elif format == "lut":
        lut_size = numpy.asarray(pixel_count).max()
        lut = numpy.recarray(shape=(bins, lut_size), dtype=dtype_lut)
        memset(&lut[0, 0], 0, lut.nbytes)
        pixel_count[:] = 0
        logger.info("LUT matrix: %.3f MByte; Max source pixel in target: %i, average splitting: %.2f",
                    (lut.nbytes) / 1.0e6, lut_size, (1.0 * counter / bins))
        for idx in range(counter + 1):
            bin_number = idx_bin[idx]
            i = pixel_count[bin_number]
            lut[bin_number, i].idx = idx_pixel[idx]
            lut[bin_number, i].coef = large_data[idx]
            pixel_count[bin_number] +=1
        res = numpy.asarray(lut)
    else:
        raise RuntimeError("Unimplemented sparse matrix format: %s", format)
    t2 = time.time()
    print("timing", t1 - t0, t2 - t2)
    return res


@cython.wraparound(False)
@cython.boundscheck(False)
def correct_LUT(image, shape, lut_point[:, :] LUT not None, dummy=None, delta_dummy=None):
    """Correct an image based on the look-up table calculated ...

    @param image: 2D-array with the image
    @param shape: shape of output image
    @param LUT: Look up table, here a 2D-array of struct
    @param dummy: value for invalid pixels
    @param delta_dummy: precision for invalid pixels
    @return: corrected 2D image
    """
    cdef:
        int i, j, lshape0, lshape1, idx, size, shape0, shape1
        float coef, sum, error, t, y, value, cdummy, cdelta_dummy
        float[:] lout, lin
        bint do_dummy = dummy is not None
    if do_dummy:
        cdummy = dummy
        if delta_dummy is None:
            cdelta_dummy = 0.0
    shape0, shape1 = shape
    lshape0 = LUT.shape[0]
    lshape1 = LUT.shape[1]
    img_shape = image.shape
    if (img_shape[0] < shape0) or (img_shape[1] < shape1):
        new_image = numpy.zeros((shape0, shape1), dtype=numpy.float32)
        new_image[:img_shape[0], :img_shape[1]] = image
        image = new_image
        logger.warning("Patching image as image is %ix%i and spline is %ix%i" % (img_shape[1], img_shape[0], shape1, shape0))

    out = numpy.zeros(shape, dtype=numpy.float32)
    lout = out.ravel()
    lin = numpy.ascontiguousarray(image.ravel(), dtype=numpy.float32)
    size = lin.size
    for i in prange(lshape0, nogil=True, schedule="static"):
        sum = 0.0
        error = 0.0  # Implement Kahan summation
        for j in range(lshape1):
            idx = LUT[i, j].idx
            coef = LUT[i, j].coef
            if coef <= 0:
                continue
            if idx >= size:
                with gil:
                    logger.warning("Accessing %i >= %i !!!" % (idx, size))
                    continue
            value = lin[idx]
            if do_dummy and fabs(value - cdummy) <= cdelta_dummy:
                continue
            y = value * coef - error
            t = sum + y
            error = (t - sum) - y
            sum = t
        if do_dummy and (sum == 0.0):
            sum = cdummy
        lout[i] += sum  # this += is for Cython's reduction
    return out[:img_shape[0], :img_shape[1]]


@cython.wraparound(False)
@cython.boundscheck(False)
def correct_CSR(image, shape, LUT, dummy=None, delta_dummy=None):
    """
    Correct an image based on the look-up table calculated ...

    @param image: 2D-array with the image
    @param shape: shape of output image
    @param LUT: Look up table, here a 3-tuple array of ndarray
    @param dummy: value for invalid pixels
    @param delta_dummy: precision for invalid pixels
    @return: corrected 2D image
    """
    cdef:
        int i, j, idx, size, bins
        float coef, error, sum, y, t, value, cdummy, cdelta_dummy
        float[:] lout, lin, data
        numpy.int32_t[:] indices, indptr
        bint do_dummy = dummy is not None

    if do_dummy:
        cdummy = dummy
        if delta_dummy is None:
            cdelta_dummy = 0.0

    data, indices, indptr = LUT
    shape0, shape1 = shape
    bins = indptr.size - 1
    img_shape = image.shape
    if (img_shape[0] < shape0) or (img_shape[1] < shape1):
        new_image = numpy.zeros(shape, dtype=numpy.float32)
        new_image[:img_shape[0], :img_shape[1]] = image
        image = new_image
        logger.warning("Patching image as image is %ix%i and spline is %ix%i" % (img_shape[1], img_shape[0], shape1, shape0))

    out = numpy.zeros(shape, dtype=numpy.float32)
    lout = out.ravel()
    lin = numpy.ascontiguousarray(image.ravel(), dtype=numpy.float32)
    size = lin.size

    for i in prange(bins, nogil=True, schedule="static"):
        sum = 0.0    # Implement Kahan summation
        error = 0.0
        for j in range(indptr[i], indptr[i + 1]):
            idx = indices[j]
            coef = data[j]
            if coef <= 0:
                continue
            if idx >= size:
                with gil:
                    logger.warning("Accessing %i >= %i !!!" % (idx, size))
                    continue
            value = lin[idx]
            if do_dummy and fabs(value - cdummy) <= cdelta_dummy:
                continue
            y = value * coef - error
            t = sum + y
            error = (t - sum) - y
            sum = t
        if do_dummy and (sum == 0.0):
            sum = cdummy
        lout[i] += sum  # this += is for Cython's reduction
    return out[:img_shape[0], :img_shape[1]]


def uncorrect_LUT(image, shape, lut_point[:, :]LUT):
    """
    Take an image which has been corrected and transform it into it's raw (with loss of information)
    @param image: 2D-array with the image
    @param shape: shape of output image
    @param LUT: Look up table, here a 2D-array of struct
    @return: uncorrected 2D image and a mask (pixels in raw image not existing)
    """
    cdef int idx, j
    cdef float total, coef
    out = numpy.zeros(shape, dtype=numpy.float32)
    mask = numpy.zeros(shape, dtype=numpy.int8)
    cdef numpy.int8_t[:] lmask = mask.ravel()
    cdef float[:] lout = out.ravel()
    cdef float[:] lin = numpy.ascontiguousarray(image, dtype=numpy.float32).ravel()

    for idx in range(LUT.shape[0]):
        total = 0.0
        for j in range(LUT.shape[1]):
            coef = LUT[idx, j].coef
            if coef > 0:
                total += coef
        if total <= 0:
            lmask[idx] = 1
            continue
        val = lin[idx] / total
        for j in range(LUT.shape[1]):
            coef = LUT[idx, j].coef
            if coef > 0:
                lout[LUT[idx, j].idx] += val * coef
    return out, mask


def uncorrect_CSR(image, shape, LUT):
    """
    Take an image which has been corrected and transform it into it's raw (with loss of information)
    @param image: 2D-array with the image
    @param shape: shape of output image
    @param LUT: Look up table, here a 3-tuple of ndarray
    @return: uncorrected 2D image and a mask (pixels in raw image not existing)
    """
    cdef:
        int idx, j, nbins
        float total, coef
        numpy.int8_t[:] lmask
        float[:] lout, lin, data
        numpy.int32_t[:] indices = LUT[1]
        numpy.int32_t[:] indptr = LUT[2]
    out = numpy.zeros(shape, dtype=numpy.float32)
    lout = out.ravel()
    lin = numpy.ascontiguousarray(image, dtype=numpy.float32).ravel()
    mask = numpy.zeros(shape, dtype=numpy.int8)
    lmask = mask.ravel()
    data = LUT[0]
    nbins = indptr.size - 1
    for idx in range(nbins):
        total = 0.0
        for j in range(indptr[idx], indptr[idx + 1]):
            coef = data[j]
            if coef > 0:
                total += coef
        if total <= 0:
            lmask[idx] = 1
            continue
        val = lin[idx] / total
        for j in range(indptr[idx], indptr[idx + 1]):
            coef = data[j]
            if coef > 0:
                lout[indices[j]] += val * coef
    return out, mask

###########################################################################
# Deprecated but used to give correct results in the case of spline
###########################################################################


class Distortion(object):
    """

    This class applies a distortion correction on an image.

    It is also able to apply an inversion of the correction.

    """
    def __init__(self, detector="detector", shape=None):
        """
        @param detector: detector instance or detector name
        """
        if isinstance(detector, six.string_types):
            self.detector = detector_factory(detector)
        else:  # we assume it is a Detector instance
            self.detector = detector
        if shape:
            self.shape = shape
        elif "max_shape" in dir(self.detector):
            self.shape = self.detector.max_shape
        self.shape = tuple([int(i) for i in self.shape])
        self._sem = threading.Semaphore()
        self.lut_size = None
        self.pos = None
        self.LUT = None
        self.delta0 = self.delta1 = None  # max size of an pixel on a regular grid ...

    def __repr__(self):
        return os.linesep.join(["Distortion correction for detector:",
                                self.detector.__repr__()])

    def calc_pos(self):
        if self.pos is None:
            with self._sem:
                if self.pos is None:
                    pos_corners = numpy.empty((self.shape[0] + 1, self.shape[1] + 1, 2), dtype=numpy.float64)
                    d1 = expand2d(numpy.arange(self.shape[0] + 1.0), self.shape[1] + 1, False) - 0.5
                    d2 = expand2d(numpy.arange(self.shape[1] + 1.0), self.shape[0] + 1, True) - 0.5
                    p = self.detector.calc_cartesian_positions(d1, d2)
                    if p[-1] is not None:
                        logger.warning("makes little sense to correct for distortion non-flat detectors: %s",
                                       self.detector)
                    pos_corners[:, :, 0], pos_corners[:, :, 1] = p[:2]
                    pos_corners[:, :, 0] /= self.detector.pixel1
                    pos_corners[:, :, 1] /= self.detector.pixel2
                    pos = numpy.empty((self.shape[0], self.shape[1], 4, 2), dtype=numpy.float32)
                    pos[:, :, 0, :] = pos_corners[:-1, :-1]
                    pos[:, :, 1, :] = pos_corners[:-1, 1:]
                    pos[:, :, 2, :] = pos_corners[1:, 1:]
                    pos[:, :, 3, :] = pos_corners[1:, :-1]
                    self.pos = pos
                    self.delta0 = int((numpy.ceil(pos_corners[1:, :, 0]) - numpy.floor(pos_corners[:-1, :, 0])).max())
                    self.delta1 = int((numpy.ceil(pos_corners[:, 1:, 1]) - numpy.floor(pos_corners[:, :-1, 1])).max())
        return self.pos

    @cython.wraparound(False)
    @cython.boundscheck(False)
    def calc_LUT_size(self):
        """
        Considering the "half-CCD" spline from ID11 which describes a (1025,2048) detector,
        the physical location of pixels should go from:
        [-17.48634 : 1027.0543, -22.768829 : 2028.3689]
        We chose to discard pixels falling outside the [0:1025,0:2048] range with a lose of intensity

        We keep self.pos: pos_corners will not be compatible with systems showing non adjacent pixels (like some xpads)

        """
        cdef int i, j, k, l, shape0, shape1
        cdef numpy.ndarray[numpy.float32_t, ndim = 4] pos
        cdef int[:, :] pos0min, pos1min, pos0max, pos1max
        cdef numpy.ndarray[numpy.int32_t, ndim = 2] lut_size
        if self.pos is None:
            pos = self.calc_pos()
        else:
            pos = self.pos
        if self.lut_size is None:
            with self._sem:
                if self.lut_size is None:
                    shape0, shape1 = self.shape
                    pos0min = numpy.floor(pos[:, :, :, 0].min(axis=-1)).astype(numpy.int32).clip(0, self.shape[0])
                    pos1min = numpy.floor(pos[:, :, :, 1].min(axis=-1)).astype(numpy.int32).clip(0, self.shape[1])
                    pos0max = (numpy.ceil(pos[:, :, :, 0].max(axis=-1)).astype(numpy.int32) + 1).clip(0, self.shape[0])
                    pos1max = (numpy.ceil(pos[:, :, :, 1].max(axis=-1)).astype(numpy.int32) + 1).clip(0, self.shape[1])
                    lut_size = numpy.zeros(self.shape, dtype=numpy.int32)
                    with nogil:
                        for i in range(shape0):
                            for j in range(shape1):
                                for k in range(pos0min[i, j], pos0max[i, j]):
                                    for l in range(pos1min[i, j], pos1max[i, j]):
                                        lut_size[k, l] += 1
                    self.lut_size = lut_size.max()
                    return lut_size

    @cython.wraparound(False)
    @cython.boundscheck(False)
    @cython.cdivision(True)
    def calc_LUT(self):
        cdef:
            int i, j, ms, ml, ns, nl, shape0, shape1, delta0, delta1, buffer_size, i0, i1, size
            int offset0, offset1, box_size0, box_size1
            numpy.int32_t k, idx = 0
            float A0, A1, B0, B1, C0, C1, D0, D1, pAB, pBC, pCD, pDA, cAB, cBC, cCD, cDA, area, value
            float[:, :, :, :] pos
            numpy.ndarray[lut_point, ndim = 3] lut
            numpy.ndarray[numpy.int32_t, ndim = 2] outMax = numpy.zeros(self.shape, dtype=numpy.int32)
            float[:, ::1] buffer
        shape0, shape1 = self.shape

        if self.lut_size is None:
            self.calc_LUT_size()
        if self.LUT is None:
            with self._sem:
                if self.LUT is None:
                    pos = self.pos
                    lut = numpy.recarray(shape=(self.shape[0], self.shape[1], self.lut_size), dtype=[("idx", numpy.int32), ("coef", numpy.float32)])
                    size = self.shape[0] * self.shape[1] * self.lut_size * sizeof(lut_point)
                    memset(&lut[0, 0, 0], 0, size)
                    logger.info("LUT shape: (%i,%i,%i) %.3f MByte" % (lut.shape[0], lut.shape[1], lut.shape[2], size / 1.0e6))
                    buffer = numpy.empty((self.delta0, self.delta1), dtype=numpy.float32)
                    buffer_size = self.delta0 * self.delta1 * sizeof(float)
                    logger.info("Max pixel size: %ix%i; Max source pixel in target: %i" % (buffer.shape[1], buffer.shape[0], self.lut_size))
                    with nogil:
                        # i,j, idx are indexes of the raw image uncorrected
                        for i in range(shape0):
                            for j in range(shape1):
                                # reinit of buffer
                                buffer[:, :] = 0
                                A0 = pos[i, j, 0, 0]
                                A1 = pos[i, j, 0, 1]
                                B0 = pos[i, j, 1, 0]
                                B1 = pos[i, j, 1, 1]
                                C0 = pos[i, j, 2, 0]
                                C1 = pos[i, j, 2, 1]
                                D0 = pos[i, j, 3, 0]
                                D1 = pos[i, j, 3, 1]
                                offset0 = (<int> floor(min(A0, B0, C0, D0)))
                                offset1 = (<int> floor(min(A1, B1, C1, D1)))
                                box_size0 = (<int> ceil(max(A0, B0, C0, D0))) - offset0
                                box_size1 = (<int> ceil(max(A1, B1, C1, D1))) - offset1
                                A0 -= <float> offset0
                                A1 -= <float> offset1
                                B0 -= <float> offset0
                                B1 -= <float> offset1
                                C0 -= <float> offset0
                                C1 -= <float> offset1
                                D0 -= <float> offset0
                                D1 -= <float> offset1
                                if B0 != A0:
                                    pAB = (B1 - A1) / (B0 - A0)
                                    cAB = A1 - pAB * A0
                                else:
                                    pAB = cAB = 0.0
                                if C0 != B0:
                                    pBC = (C1 - B1) / (C0 - B0)
                                    cBC = B1 - pBC * B0
                                else:
                                    pBC = cBC = 0.0
                                if D0 != C0:
                                    pCD = (D1 - C1) / (D0 - C0)
                                    cCD = C1 - pCD * C0
                                else:
                                    pCD = cCD = 0.0
                                if A0 != D0:
                                    pDA = (A1 - D1) / (A0 - D0)
                                    cDA = D1 - pDA * D0
                                else:
                                    pDA = cDA = 0.0
                                # ABCD is ANTI-trigonometric order: order input position accordingly
                                integrate(buffer, B0, A0, pAB, cAB)
                                integrate(buffer, A0, D0, pDA, cDA)
                                integrate(buffer, D0, C0, pCD, cCD)
                                integrate(buffer, C0, B0, pBC, cBC)
                                area = 0.5 * ((C0 - A0) * (D1 - B1) - (C1 - A1) * (D0 - B0))
                                for ms in range(box_size0):
                                    ml = ms + offset0
                                    if ml < 0 or ml >= shape0:
                                        continue
                                    for ns in range(box_size1):
                                        # ms,ns are indexes of the corrected image in short form, ml & nl are the same
                                        nl = ns + offset1
                                        if nl < 0 or nl >= shape1:
                                            continue
                                        value = buffer[ms, ns] / area
                                        if value <= 0:
                                            continue
                                        k = outMax[ml, nl]
                                        lut[ml, nl, k].idx = idx
                                        lut[ml, nl, k].coef = value
                                        outMax[ml, nl] = k + 1
                                idx += 1
                    self.LUT = lut.reshape(self.shape[0] * self.shape[1], self.lut_size)
        return self.LUT

    @cython.wraparound(False)
    @cython.boundscheck(False)
    def correct(self, image):
        """
        Correct an image based on the look-up table calculated ...

        @param image: 2D-array with the image
        @return: corrected 2D image
        """
        cdef:
            int i, j, lshape0, lshape1, idx, size
            float coef
            lut_point[:, :] LUT
            float[:] lout, lin
        if self.LUT is None:
            self.calc_LUT()
        LUT = self.LUT
        lshape0 = LUT.shape[0]
        lshape1 = LUT.shape[1]
        img_shape = image.shape
        if (img_shape[0] < self.shape[0]) or (img_shape[1] < self.shape[1]):
            new_image = numpy.zeros(self.shape, dtype=numpy.float32)
            new_image[:img_shape[0], :img_shape[1]] = image
            image = new_image
            logger.warning("Patching image as image is %ix%i and spline is %ix%i" % (img_shape[1], img_shape[0], self.shape[1], self.shape[0]))

        out = numpy.zeros(self.shape, dtype=numpy.float32)
        lout = out.ravel()
        lin = numpy.ascontiguousarray(image.ravel(), dtype=numpy.float32)
        size = lin.size
        for i in prange(lshape0, nogil=True, schedule="static"):
            for j in range(lshape1):
                idx = LUT[i, j].idx
                coef = LUT[i, j].coef
                if coef <= 0:
                    continue
                if idx >= size:
                    with gil:
                        logger.warning("Accessing %i >= %i !!!" % (idx, size))
                        continue
                lout[i] += lin[idx] * coef
        return out[:img_shape[0], :img_shape[1]]

    @timeit
    def uncorrect(self, image):
        """
        Take an image which has been corrected and transform it into it's raw (with loss of information)

        @param image: 2D-array with the image
        @return: uncorrected 2D image and a mask (pixels in raw image
        """
        if self.LUT is None:
            self.calc_LUT()
        out = numpy.zeros(self.shape, dtype=numpy.float32)
        mask = numpy.zeros(self.shape, dtype=numpy.int8)
        lmask = mask.ravel()
        lout = out.ravel()
        lin = image.ravel()
        tot = self.LUT.coef.sum(axis=-1)
        for idx in range(self.LUT.shape[0]):
            t = tot[idx]
            if t <= 0:
                lmask[idx] = 1
                continue
            val = lin[idx] / t
            lout[self.LUT[idx].idx] += val * self.LUT[idx].coef
        return out, mask<|MERGE_RESOLUTION|>--- conflicted
+++ resolved
@@ -27,13 +27,8 @@
 #  THE SOFTWARE.
 
 __author__ = "Jerome Kieffer"
-<<<<<<< HEAD
 __license__ = "MIT"
 __date__ = "12/05/2016"
-=======
-__license__ = "GPLv3+"
-__date__ = "13/05/2016"
->>>>>>> 965c4471
 __copyright__ = "2011-2016, ESRF"
 __contact__ = "jerome.kieffer@esrf.fr"
 
@@ -63,11 +58,6 @@
 
 include "sparse_common.pxi"
 
-<<<<<<< HEAD
-dtype_lut = numpy.dtype([("idx", numpy.int32), ("coef", numpy.float32)])
-
-=======
->>>>>>> 965c4471
 cdef bint NEED_DECREF = sys.version_info < (2, 7) and numpy.version.version < "1.5"
 
 
@@ -486,6 +476,7 @@
                 integrate(buffer, C0, B0, pBC, cBC)
                 integrate(buffer, D0, C0, pCD, cCD)
                 integrate(buffer, A0, D0, pDA, cDA)
+
                 area = 0.5 * ((C0 - A0) * (D1 - B1) - (C1 - A1) * (D0 - B0))
 
                 for ms in range(box_size0):
@@ -500,7 +491,7 @@
                         value = buffer[ms, ns] / area
                         if value == 0:
                             continue
-                        if value < -0.0001 or value > 1.0001:
+                        if value < 0 or value > 1.0001:
                             # here we print pathological cases for debugging
                             if err_cnt < 1000:
                                 with gil:
@@ -634,7 +625,7 @@
                         value = buffer[ms, ns] / area
                         if value <= 0:
                             continue
-                        if value < -0.0001 or value > 1.0001:
+                        if value < 0 or value > 1.0001:
                             # here we print pathological cases for debugging
                             if err_cnt < 1000:
                                 with gil:
@@ -921,7 +912,7 @@
     """
     cdef:
         int i, j, idx, size, bins
-        float coef, error, sum, y, t, value, cdummy, cdelta_dummy
+        float coef, tmp, error, sum, y, t, value, cdummy, cdelta_dummy
         float[:] lout, lin, data
         numpy.int32_t[:] indices, indptr
         bint do_dummy = dummy is not None
