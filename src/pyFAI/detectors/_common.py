# !/usr/bin/env python
# -*- coding: utf-8 -*-
#
#    Project: Azimuthal integration
#             https://github.com/silx-kit/pyFAI
#
#    Copyright (C) 2014-2024 European Synchrotron Radiation Facility, Grenoble, France
#
#    Principal author:       Jérôme Kieffer (Jerome.Kieffer@ESRF.eu)
#
# Permission is hereby granted, free of charge, to any person obtaining a copy
# of this software and associated documentation files (the "Software"), to deal
# in the Software without restriction, including without limitation the rights
# to use, copy, modify, merge, publish, distribute, sublicense, and/or sell
# copies of the Software, and to permit persons to whom the Software is
# furnished to do so, subject to the following conditions:
#
# The above copyright notice and this permission notice shall be included in
# all copies or substantial portions of the Software.
#
# THE SOFTWARE IS PROVIDED "AS IS", WITHOUT WARRANTY OF ANY KIND, EXPRESS OR
# IMPLIED, INCLUDING BUT NOT LIMITED TO THE WARRANTIES OF MERCHANTABILITY,
# FITNESS FOR A PARTICULAR PURPOSE AND NONINFRINGEMENT. IN NO EVENT SHALL THE
# AUTHORS OR COPYRIGHT HOLDERS BE LIABLE FOR ANY CLAIM, DAMAGES OR OTHER
# LIABILITY, WHETHER IN AN ACTION OF CONTRACT, TORT OR OTHERWISE, ARISING FROM,
# OUT OF OR IN CONNECTION WITH THE SOFTWARE OR THE USE OR OTHER DEALINGS IN
# THE SOFTWARE.
#

"""Description of all detectors with a factory to instantiate them"""

__author__ = "Jérôme Kieffer"
__contact__ = "Jerome.Kieffer@ESRF.eu"
__license__ = "MIT"
__copyright__ = "European Synchrotron Radiation Facility, Grenoble, France"
<<<<<<< HEAD
__date__ = "07/02/2025"
=======
__date__ = "06/02/2025"
>>>>>>> 22f03d1e
__status__ = "stable"

import logging
import numpy
import os
import posixpath
import threading
import json
from typing import Dict, Any, Union
import inspect

from .orientation import Orientation
from .. import io
from .. import spline
from .. import utils
from .. import average
from ..utils import expand2d, crc32, binning as rebin
from ..utils.decorators import deprecated
from ..utils.stringutil import to_eng

logger = logging.getLogger(__name__)

try:
    import fabio
except ImportError:
    logger.debug("Backtrace", exc_info=True)
    fabio = None
try:
    from ..ext import bilinear
except ImportError:
    logger.debug("Backtrace", exc_info=True)
    bilinear = None

EPSILON = 1e-6
"Precision for the positionning of a pixel: 1µm"


class DetectorMeta(type):
    """
    Metaclass used to register all detector classes inheriting from Detector
    """

    # we use __init__ rather than __new__ here because we want
    # to modify attributes of the class *after* they have been
    # created
    def __init__(cls, name, bases, dct):
        # "Detector" is a bit peculiar: while abstract it may be needed by the GUI, so adding it to the repository
        if name.startswith("_"):
            # It's not a public class
            return

        if hasattr(cls, 'MAX_SHAPE') or name == "Detector":
            cls.registry[name.lower()] = cls
            if hasattr(cls, "aliases"):
                for alias in cls.aliases:
                    cls.registry[alias.lower().replace(" ", "_")] = cls
                    cls.registry[alias.lower().replace(" ", "")] = cls

        super(DetectorMeta, cls).__init__(name, bases, dct)


class Detector(metaclass=DetectorMeta):
    """
    Generic class representing a 2D detector
    """
    MANUFACTURER = None
    CORNERS = 4
    force_pixel = False  # Used to specify pixel size should be defined by the class itself.
    aliases = []  # list of alternative names
    registry = {}  # list of  detectors ...
    uniform_pixel = True  # tells all pixels have the same size
    IS_FLAT = True  # this detector is flat
    IS_CONTIGUOUS = True  # No gaps: all pixels are adjacents, speeds-up calculation
    API_VERSION = "1.1"
    # 1.1: support for CORNER attribute

    HAVE_TAPER = False
    """If true a spline file is mandatory to correct the geometry"""
    DUMMY = None
    DELTA_DUMMY = None
    ORIENTATION = 0
    _UNMUTABLE_ATTRS = ('_pixel1', '_pixel2', 'max_shape', 'shape', '_binning',
                        '_mask_crc', '_maskfile', "_splineFile", "_flatfield_crc",
                        "_darkcurrent_crc", "flatfiles", "darkfiles", "_dummy", "_delta_dummy",
                        "_orientation")
    _MUTABLE_ATTRS = ('_mask', '_flatfield', "_darkcurrent", "_pixel_corners")

    @classmethod
    def factory(cls, name: str, config: Union[None, str, Dict[str, Any]]=None):
        """
        Create a pyFAI detector from a name.

        If the detector is a known detector class, `config` in injected as constructor
        arguments.

        If the `name` is an existing hdf5 filename, the `config` argument is ignored.

        :param name: A name of a detector or an existing hdf5 detector description file.
        :type name: str
        :param config: configuration of the detector
        :type config: dict or JSON representation of it.

        :return: an instance of the right detector, set-up if possible
        :rtype: pyFAI.detectors.Detector
        """
        if isinstance(name, Detector):
            # It's already a detector
            return name
        elif name == None:
            return

        if os.path.isfile(name):
            # It's a filename
            return NexusDetector(name)

        # Search for the detector class
        import pyFAI.detectors
        detectorClass = None
        if hasattr(pyFAI.detectors, name):
            # It's a classname
            cls = getattr(pyFAI.detectors, name)
            if issubclass(cls, pyFAI.detectors.Detector):
                # Avoid code injection
                detectorClass = cls

        if detectorClass is None:
            # Search the name using the name database
            name = name.lower()
            names = [name, name.replace(" ", "_")]
            for name in names:
                if name in cls.registry:
                    detectorClass = cls.registry[name]
                    break

        if detectorClass is None:
            msg = ("Detector %s is unknown !, "
                   "please check if the filename exists or select one from %s" % (name, cls.registry.keys()))
            logger.error(msg)
            raise RuntimeError(msg)

        # Create the detector
        detector = None
        if config is not None:
            if isinstance(config, dict):
                config = config.copy()
            else:
                try:
                    config = json.loads(config)
                except Exception as err:  # IGNORE:W0703:
                    logger.error("Unable to parse config %s with JSON: %s, %s",
                                 name, config, err)
                    raise err
            binning = config.pop("binning", None)
            kwargs = {key:config.pop(key) for key in inspect.getfullargspec(detectorClass).args if key in config}
            if config:
                logger.error(f"Factory: Left-over config parameters in detector {detectorClass.__name__}: {config}")

            try:
                detector = detectorClass(**kwargs)
            except Exception as err:  # IGNORE:W0703:
                logger.error("%s: %s\nUnable to configure detector %s with config: %s\n",
                             type(err).__name__, err, name, config)
                raise err
            if binning:
                detector.set_binning(binning)
        else:
            detector = detectorClass()

        return detector

    def __init__(self, pixel1=None, pixel2=None, splineFile=None, max_shape=None, orientation=0):
        """
        :param pixel1: size of the pixel in meter along the slow dimension (often Y)
        :type pixel1: float
        :param pixel2: size of the pixel in meter along the fast dimension (often X)
        :type pixel2: float
        :param splineFile: path to file containing the geometric correction.
        :type splineFile: str
        :param max_shape: maximum size of the detector
        :type max_shape: 2-tuple of integrers
        :param orientation: Orientation of the detector
        """
        self._pixel1 = None
        self._pixel2 = None
        self._pixel_corners = None

        if pixel1:
            self._pixel1 = float(pixel1)
        if pixel2:
            self._pixel2 = float(pixel2)
        if max_shape is None:
            self.max_shape = tuple(self.MAX_SHAPE) if "MAX_SHAPE" in dir(self.__class__) else None
        else:
            self.max_shape = tuple(max_shape)
        self.shape = self.max_shape
        self._binning = (1, 1)
        self._mask = False
        self._mask_crc = None
        self._maskfile = None
        self._splineFile = None
        self.spline = None
        self._flatfield = None
        self._flatfield_crc = None  # not saved as part of HDF5 structure
        self._darkcurrent = None
        self._darkcurrent_crc = None  # not saved as part of HDF5 structure
        self.flatfiles = None  # not saved as part of HDF5 structure
        self.darkfiles = None  # not saved as part of HDF5 structure
        self._dummy = None
        self._delta_dummy = None
        self._splineCache = {}  # key=(dx,xpoints,ypoints) value: ndarray
        self._sem = threading.Semaphore()
        if splineFile:
            self.set_splineFile(splineFile)

        orientation = Orientation(orientation or self.ORIENTATION or 3)
        if (orientation < 0) or (orientation > 4):
            raise RuntimeError("Unsupported orientation: " + orientation.__doc__)
        self._orientation = orientation

    def __repr__(self):
        """Nice representation of the instance
        """
        txt = f"Detector {self.name}"
        if self.splineFile:
            txt += f"\t Spline= {self.splineFile}"
        if (self._pixel1 is None) or (self._pixel2 is None):
            return "Undefined detector"
        else:
            txt += f"\t PixelSize= {to_eng(self._pixel1)}m, {to_eng(self._pixel2)}m"
        if self.orientation:
            txt += f"\t {self.orientation.name} ({self.orientation.value})"
        return txt

    def __copy__(self):
        """
        Copy this detector.

        :rtype: Detector
        :return: A copy of this detector
        """
        new = self.__class__()
        for key in self._UNMUTABLE_ATTRS + self._MUTABLE_ATTRS:
            new.__setattr__(key, self.__getattribute__(key))
        if self._splineFile:
            new.set_splineFile(self._splineFile)
        return new

    def __deepcopy__(self, memo=None):
        """
        Copy this detector all of the sub referenced objects.

        :rtype: Detector
        :return: A copy of this detector
        """
        if memo is None:
            memo = {}
        new = self.__class__()
        memo[id(self)] = new
        for key in self._UNMUTABLE_ATTRS:
            old = self.__getattribute__(key)
            memo[id(old)] = old
            new.__setattr__(key, old)
        for key in self._MUTABLE_ATTRS:
            value = self.__getattribute__(key)
            if (value is None) or (value is False):
                new_value = value
            elif "copy" in dir(value):
                new_value = value.copy()
            else:
                new_value = 1 * value
            memo[id(value)] = new_value
            new.__setattr__(key, new_value)
        if self._splineFile:
            new.set_splineFile(self._splineFile)
        return new

    def __eq__(self, other):
        """Equality checker for detector, used in tests

        Checks for pixel1, pixel2, binning, shape, max_shape.
        """
        if other is None:
            return False
        res = True
        for what in ["pixel1", "pixel2", "binning", "shape", "max_shape", "orientation"]:
            res &= getattr(self, what) == getattr(other, what)
        return res

    def set_config(self, config):
        """
        Sets the configuration of the detector.

        The configuration is either a python dictionary or a JSON string or a
        file containing this JSON configuration

        keys in that dictionary are:  pixel1, pixel2, splineFile, max_shape

        :param config: string or JSON-serialized dict
        :return: self
        """
        if not isinstance(config, dict):
            try:
                config = json.loads(config)
            except Exception as err:  # IGNORE:W0703:
                logger.error("Unable to parse config %s with JSON: %s, %s",
                             config, err)
                raise err
        if not self.force_pixel:
            pixel1 = config.get("pixel1")
            pixel2 = config.get("pixel2")
            if pixel1:
                self.set_pixel1(pixel1)
            if pixel2:
                self.set_pixel2(pixel2)
            if "splineFile" in config:
                self.set_splineFile(config.get("splineFile"))
            if "max_shape" in config:
                self.max_shape = config.get("max_shape")
        self._orientation = Orientation(config.get("orientation", 0))
        return self

    def get_config(self):
        """Return the configuration with arguments to the constructor

        Derivative classes should implement this method
        if they change the constructor!

        :return: dict with param for serialization
        """
        dico = {"pixel1": self._pixel1,
                "pixel2": self._pixel2,
                'max_shape': self.max_shape,
                "orientation": self.orientation or 3}
        if self._splineFile:
            dico["splineFile"] = self._splineFile
        return dico

    def get_splineFile(self):
        return self._splineFile

    def set_splineFile(self, splineFile):
        if splineFile is not None:
            self._splineFile = os.path.abspath(splineFile)
            self.spline = spline.Spline(self._splineFile)
            # NOTA : X is axis 1 and Y is Axis 0
            self._pixel2, self._pixel1 = self.spline.getPixelSize()
            self._splineCache = {}
            self.uniform_pixel = False
            self.max_shape = self.spline.getDetectorSize()
            # assume no binning
            self.shape = self.max_shape
            self._binning = (1, 1)
        else:
            self._splineFile = None
            self.spline = None
            self.uniform_pixel = True

    splineFile = property(get_splineFile, set_splineFile)

    def set_dx(self, dx=None):
        """
        set the pixel-wise displacement along X (dim2)

        units: Displacement of a fraction of pixel in the direction X (along axis2)
        """
        if not self.max_shape:
            raise RuntimeError("Set detector shape before setting the distortion")

        if self._pixel_corners is None:
            self.get_pixel_corners()

        if dx is not None:
            if dx.shape == self.max_shape:
                origin = numpy.atleast_3d(numpy.outer(numpy.ones(self.shape[0]), numpy.arange(self.shape[1])) + dx)
                corners = numpy.array([0., 0., 1., 1.])  # this is specific to X alias direction2, A and B are on the same X,
                positions2 = self._pixel2 * (origin + corners[numpy.newaxis, numpy.newaxis,:])
                self._pixel_corners[..., 2] = positions2

            elif dx.shape == tuple(i + 1 for i in self.max_shape):
                d2 = numpy.outer(numpy.ones(self.shape[0] + 1), numpy.arange(self.shape[1] + 1))
                p2 = (self._pixel2 * (dx + d2))
                self._pixel_corners[:,:, 0, 2] = p2[:-1,:-1]
                self._pixel_corners[:,:, 1, 2] = p2[1:,:-1]
                self._pixel_corners[:,:, 2, 2] = p2[1:, 1:]
                self._pixel_corners[:,:, 3, 2] = p2[:-1, 1:]

            else:
                raise RuntimeError("detector shape:%s while distortionarray: %s" % (self.max_shape, dx.shape))
            self.uniform_pixel = False

        else:
            # Reset a regular grid, uniform_pixel is not necessary True due to y
            origin = numpy.atleast_3d(numpy.outer(numpy.ones(self.shape[0]), numpy.arange(self.shape[1])))
            corners = numpy.array([0., 0., 1., 1.])  # this is specific to X alias direction2, A and B are on the same X,
            positions2 = self._pixel2 * (origin + corners[numpy.newaxis, numpy.newaxis,:])
            self._pixel_corners[..., 2] = positions2

    def set_dy(self, dy=None):
        """
        set the pixel-wise displacement along Y (dim1)

        unit: Displacement of a fraction of pixel in the Y direction (along dim1)
        """
        if not self.max_shape:
            raise RuntimeError("Set detector shape before setting the distortion")

        if self._pixel_corners is None:
            self.get_pixel_corners()

        if dy is not None:
            if dy.shape == self.max_shape:
                origin = numpy.atleast_3d(numpy.outer(numpy.arange(self.shape[0]), numpy.ones(self.shape[1])) + dy)
                corners = numpy.array([0., 1., 1., 0.])  # this is specific to Y alias direction1, A and B are not  the same Y,
                positions1 = self._pixel1 * (origin + corners[numpy.newaxis, numpy.newaxis,:])
                self._pixel_corners[..., 1] = positions1
            elif dy.shape == tuple(i + 1 for i in self.max_shape):
                d1 = numpy.outer(numpy.arange(self.shape[0] + 1), numpy.ones(self.shape[1] + 1))
                p1 = (self._pixel1 * (dy + d1))
                self._pixel_corners[:,:, 0, 1] = p1[:-1,:-1]
                self._pixel_corners[:,:, 1, 1] = p1[1:,:-1]
                self._pixel_corners[:,:, 2, 1] = p1[1:, 1:]
                self._pixel_corners[:,:, 3, 1] = p1[:-1, 1:]
            else:
                raise RuntimeError("detector shape:%s while distortion array: %s" % (self.max_shape, dy.shape))
            self.uniform_pixel = False
        else:
            # Reset a regular grid, uniform_pixel is not necessary True due to x
            origin = numpy.atleast_3d(numpy.outer(numpy.arange(self.shape[0]), numpy.ones(self.shape[1])))
            corners = numpy.array([0., 1., 1., 0.])  # this is specific to Y alias direction1, A and B are not  the same Y,
            positions1 = self._pixel1 * (origin + corners[numpy.newaxis, numpy.newaxis,:])
            self._pixel_corners[..., 1] = positions1

    def reset_pixel_corners(self):
        self._pixel_corners = None

    def get_binning(self):
        return self._binning

    def set_binning(self, bin_size=(1, 1)):
        """
        Set the "binning" of the detector,

        :param bin_size: binning as integer or tuple of integers.
        :type bin_size: (int, int)
        """
        if "__len__" in dir(bin_size) and len(bin_size) >= 2:
            bin_size = int(round(float(bin_size[0]))), int(round(float(bin_size[1])))
        else:
            b = int(round(float(bin_size)))
            bin_size = (b, b)
        if bin_size != self._binning:
            ratioX = bin_size[1] / self._binning[1]
            ratioY = bin_size[0] / self._binning[0]
            if self.spline is not None:
                self.spline.bin((ratioX, ratioY))
                self._pixel2, self._pixel1 = self.spline.getPixelSize()
                self._splineCache = {}
            else:
                self._pixel1 *= ratioY
                self._pixel2 *= ratioX
            self._binning = bin_size
            self.shape = (self.max_shape[0] // bin_size[0],
                          self.max_shape[1] // bin_size[1])

    binning = property(get_binning, set_binning)

    def getPyFAI(self):
        """
        Helper method to serialize the description of a detector using the pyFAI way
        with everything in S.I units.

        :return: representation of the detector easy to serialize
        :rtype: dict
        """
        dico = {"detector": self.name,
                "pixel1": self._pixel1,
                "pixel2": self._pixel2,
                'max_shape': self.max_shape,
                'orientation': self.orientation or 3}
        if self._splineFile:
            dico["splineFile"] = self._splineFile
        return dico

    def getFit2D(self):
        """
        Helper method to serialize the description of a detector using the Fit2d units

        :return: representation of the detector easy to serialize
        :rtype: dict
        """
        return {"pixelX": self._pixel2 * 1e6,
                "pixelY": self._pixel1 * 1e6,
                "splineFile": self._splineFile}

    def setPyFAI(self, **kwarg):
        """
        Twin method of getPyFAI: setup a detector instance according to a description

        :param kwarg: dictionary containing detector, pixel1, pixel2 and splineFile

        """
        if "detector" in kwarg:
            import pyFAI.detectors
            config = {}
            for key in ("pixel1", "pixel2", 'max_shape', "splineFile", "orientation"):
                if key in kwarg:
                    config[key] = kwarg[key]
            self = pyFAI.detectors.detector_factory(kwarg["detector"], config)
        return self

    @classmethod
    def from_dict(cls, dico):
        """Creates a brand new detector from the description of the detector as
        a dict

        :param dico: JSON serializable dictionary
        :return: Detector instance
        """
        if "detector" in dico:
            dico = dico.copy()
            name = dico.pop("detector")
        else:
            name = None
        return cls.factory(name, dico)

    def setFit2D(self, **kwarg):
        """
        Twin method of getFit2D: setup a detector instance according to a description

        :param kwarg: dictionary containing pixel1, pixel2 and splineFile

        """
        for kw, val in kwarg.items():
            if kw == "pixelX":
                self.pixel2 = val * 1e-6
            elif kw == "pixelY":
                self.pixel1 = val * 1e-6
            elif kw == "splineFile":
                self.set_splineFile(kwarg[kw])

    def _calc_pixel_index_from_orientation(self, center=True):
        """Calculate the pixel index when considering the different orientations"""
        if center:
            m1 = self.shape[0]
            m2 = self.shape[1]
        else:  # corner
            m1 = self.shape[0] + 1
            m2 = self.shape[1] + 1

        if self.orientation in (0, 3):
            r1 = numpy.arange(m1, dtype="float32")
            r2 = numpy.arange(m2, dtype="float32")
        elif self.orientation == 1:
            r1 = numpy.arange(m1 - 1, -1, -1, dtype="float32")
            r2 = numpy.arange(m2 - 1, -1, -1, dtype="float32")
        elif self.orientation == 2:
            r1 = numpy.arange(m1 - 1, -1, -1, dtype="float32")
            r2 = numpy.arange(m2, dtype="float32")
        elif self.orientation == 4:
            r1 = numpy.arange(m1, dtype="float32")
            r2 = numpy.arange(m2 - 1, -1, -1, dtype="float32")
        else:
            raise RuntimeError(f"Unsuported orientation: {self.orientation.name} ({self.orientation.value})")
        return r1, r2

    def _reorder_indexes_from_orientation(self, d1, d2, center=True):
        """Helper function to recalculate the index of pixels considering orientation
        # Not +=: do not mangle in place arrays"""
        if self.orientation in (0, 3):
            return d1, d2
        if center:
            shape1 = self.shape[0] - 1
            shape2 = self.shape[1] - 1
        else:  # corner
            shape1 = self.shape[0]
            shape2 = self.shape[1]

        if self.orientation == 1:
            d1 = shape1 - d1
            d2 = shape2 - d2
        elif self.orientation == 2:
            d1 = shape1 - d1
        elif self.orientation == 4:
            d2 = shape2 - d2
        else:
            raise RuntimeError(f"Unsuported orientation: {self.orientation.name} ({self.orientation.value})")
        return d1, d2

    def calc_cartesian_positions(self, d1=None, d2=None, center=True, use_cython=True):
        """
        Calculate the position of each pixel center in cartesian coordinate
        and in meter of a couple of coordinates.
        The half pixel offset is taken into account here !!!
        Adapted to Nexus detector definition

        :param d1: the Y pixel positions (slow dimension)
        :type d1: ndarray (1D or 2D)
        :param d2: the X pixel positions (fast dimension)
        :type d2: ndarray (1D or 2D)
        :param center: retrieve the coordinate of the center of the pixel, unless gives one corner
        :param use_cython: set to False to test Python implementation
        :return: position in meter of the center of each pixels.
        :rtype: 3xndarray, the later being None if IS_FLAT

        d1 and d2 must have the same shape, returned array will have
        the same shape.

        pos_z is None for flat detectors
        """
        if self.shape:
            if (d1 is None) or (d2 is None):
                r1, r2 = self._calc_pixel_index_from_orientation(center)
                delta = 0 if center else 1
                d1 = expand2d(r1, self.shape[1] + delta, False)
                d2 = expand2d(r2, self.shape[0] + delta, True)
            else:
                d1, d2 = self._reorder_indexes_from_orientation(d1, d2, center)
        elif "ndim" in dir(d1):
            if d1.ndim == 2:
                if center:
                    self.shape = d1.shape
                else:  # corner
                    self.shape = tuple(i - 1 for i in d1.shape)
        elif "ndim" in dir(d2):
            if d2.ndim == 2:
                if center:
                    self.shape = d2.shape
                else:  # corner
                    self.shape = tuple(i - 1 for i in d2.shape)

        if center:
            # avoid += It modifies in place then segfaults
            d1c = d1 + 0.5
            d2c = d2 + 0.5
        else:
            d1c = d1
            d2c = d2

        if self._pixel_corners is not None:
            p3 = None
            if bilinear and use_cython:
                p1, p2, p3 = bilinear.calc_cartesian_positions(d1c.ravel(), d2c.ravel(),
                                                               self._pixel_corners,
                                                               is_flat=self.IS_FLAT)
                p1.shape = d1.shape
                p2.shape = d1.shape
                if p3 is not None:
                    p3.shape = d1.shape
            else:
                i1 = d1.astype(int).clip(0, self._pixel_corners.shape[0] - 1)
                i2 = d2.astype(int).clip(0, self._pixel_corners.shape[1] - 1)
                delta1 = d1 - i1
                delta2 = d2 - i2
                pixels = self._pixel_corners[i1, i2]
                A1 = pixels[..., 0, 1]
                A2 = pixels[..., 0, 2]
                B1 = pixels[..., 1, 1]
                B2 = pixels[..., 1, 2]
                C1 = pixels[..., 2, 1]
                C2 = pixels[..., 2, 2]
                D1 = pixels[..., 3, 1]
                D2 = pixels[..., 3, 2]
                # points A and D are on the same dim1 (Y), they differ in dim2 (X)
                # points B and C are on the same dim1 (Y), they differ in dim2 (X)
                # points A and B are on the same dim2 (X), they differ in dim1 (Y)
                # points C and D are on the same dim2 (X), they differ in dim1 (Y)

                p1 = A1 * (1.0 - delta1) * (1.0 - delta2) \
                    +B1 * delta1 * (1.0 - delta2) \
                    +C1 * delta1 * delta2 \
                    +D1 * (1.0 - delta1) * delta2
                p2 = A2 * (1.0 - delta1) * (1.0 - delta2) \
                    +B2 * delta1 * (1.0 - delta2) \
                    +C2 * delta1 * delta2 \
                    +D2 * (1.0 - delta1) * delta2
                if not self.IS_FLAT:
                    A0 = pixels[..., 0, 0]
                    B0 = pixels[..., 1, 0]
                    C0 = pixels[..., 2, 0]
                    D0 = pixels[..., 3, 0]
                    p3 = A0 * (1.0 - delta1) * (1.0 - delta2) \
                        +B0 * delta1 * (1.0 - delta2) \
                        +C0 * delta1 * delta2 \
                        +D0 * (1.0 - delta1) * delta2
            return p1, p2, p3

        elif self.spline is not None:
            if d2.ndim == 1:
                keyX = ("dX", tuple(d1), tuple(d2))
                keyY = ("dY", tuple(d1), tuple(d2))
                if keyX not in self._splineCache:
                    self._splineCache[keyX] = self.spline.splineFuncX(d2c, d1c, True).astype(numpy.float64)
                if keyY not in self._splineCache:
                    self._splineCache[keyY] = self.spline.splineFuncY(d2c, d1c, True).astype(numpy.float64)
                dX = self._splineCache[keyX]
                dY = self._splineCache[keyY]
            else:
                dX = self.spline.splineFuncX(d2c, d1c)
                dY = self.spline.splineFuncY(d2c, d1c)
        else:
            dX = 0.
            dY = 0.

        p1 = (self._pixel1 * (dY + d1c))
        p2 = (self._pixel2 * (dX + d2c))
        return p1, p2, None

    def get_pixel_corners(self, correct_binning=False):
        """Calculate the position of the corner of the pixels

        This should be overwritten by class representing non-contiguous detector (Xpad, ...)

        Precision float32 is ok: precision of 1µm for a detector size of 1m
        :param correct_binning: If True, check that the produced array have the right shape regarding binning
        :return:  4D array containing ...
                  * pixel index (slow dimension)
                  * pixel index (fast dimension)
                  * corner index (A, B, C or D), triangles or hexagons can be handled the same way
                  * vertex position (z,y,x)
        """
        if self._pixel_corners is None:
            with self._sem:
                if self._pixel_corners is None:
                    assert self.CORNERS == 4, "overwrite this method when hexagonal !"
                    # r1, r2 = self._calc_pixel_index_from_orientation(False)
                    # like numpy.ogrid
                    # d1 = expand2d(r1, self.shape[1] + 1, False)
                    # d2 = expand2d(r2, self.shape[0] + 1, True)
                    p1, p2, p3 = self.calc_cartesian_positions(center=False)
                    self._pixel_corners = numpy.zeros((self.shape[0], self.shape[1], 4, 3), dtype=numpy.float32)
                    self._pixel_corners[:,:, 0, 1] = p1[:-1,:-1]
                    self._pixel_corners[:,:, 0, 2] = p2[:-1,:-1]
                    self._pixel_corners[:,:, 1, 1] = p1[1:,:-1]
                    self._pixel_corners[:,:, 1, 2] = p2[1:,:-1]
                    self._pixel_corners[:,:, 2, 1] = p1[1:, 1:]
                    self._pixel_corners[:,:, 2, 2] = p2[1:, 1:]
                    self._pixel_corners[:,:, 3, 1] = p1[:-1, 1:]
                    self._pixel_corners[:,:, 3, 2] = p2[:-1, 1:]
                    if p3 is not None:
                        # non flat detector
                        self._pixel_corners[:,:, 0, 0] = p3[:-1,:-1]
                        self._pixel_corners[:,:, 1, 0] = p3[1:,:-1]
                        self._pixel_corners[:,:, 2, 0] = p3[1:, 1:]
                        self._pixel_corners[:,:, 3, 0] = p3[:-1, 1:]
        if correct_binning and self._pixel_corners.shape[:2] != self.shape:
            return self._rebin_pixel_corners()
        else:
            return self._pixel_corners

    def _rebin_pixel_corners(self):
        if self._pixel_corners is None:
            self.get_pixel_corners(correct_binning=False)
        if self._pixel_corners.shape[:2] != self.shape:
            # we need to rebin the pixel corners. Assume the
            r0 = self._pixel_corners.shape[0] // self.shape[0]
            r1 = self._pixel_corners.shape[1] // self.shape[1]
            if r0 == 0 or r1 == 0:
                raise RuntimeError("Cannot unbin an image ")
            assert self.CORNERS == 4, "Only valid with quadrilateral pixels"
            pixel_corners = numpy.zeros((self.shape[0], self.shape[1], 4, 3), dtype=numpy.float32)
            pixel_corners[:,:, 0,:] = self._pixel_corners[::r0,::r1, 0,:]
            pixel_corners[:,:, 1,:] = self._pixel_corners[r0 - 1::r0,::r1, 1,:]
            pixel_corners[:,:, 2,:] = self._pixel_corners[r0 - 1::r0, r1 - 1::r1, 2,:]
            pixel_corners[:,:, 3,:] = self._pixel_corners[::r0, r1 - 1::r1, 3,:]
            return pixel_corners
        else:
            return self._pixel_corners

    def set_pixel_corners(self, ary):
        """Sets the position of pixel corners with some additional validation

        :param ary: This a 4D array which contains: number of lines,
                                                    number of columns,
                                                    corner index,
                                                    position in space Z, Y, X
        """
        if ary is None:
            # Leave as it is ... just reset the array
            self._pixel_corners = None
        else:
            ary = numpy.ascontiguousarray(ary, dtype=numpy.float32)
            # Validation for the array
            assert ary.ndim == 4
            assert ary.shape[3] == 3  # 3 coordinates in Z Y X
            assert ary.shape[2] == self.CORNERS  # at least 3 corners per pixel

            z = ary[..., 0]
            is_flat = (z.max() == z.min() == 0.0)
            with self._sem:
                self.IS_CONTIGUOUS = False
                self.IS_FLAT = is_flat
                self.uniform_pixel = False  # This enforces the usage of pixel_corners
                self._pixel_corners = ary

    def save(self, filename):
        """
        Saves the detector description into a NeXus file, adapted from:
        http://download.nexusformat.org/sphinx/classes/base_classes/NXdetector.html
        Main differences:

            * differentiate pixel center from pixel corner offsets
            * store all offsets are ndarray according to slow/fast dimension (not x, y)

        :param filename: name of the file on the disc
        """
        if not io.h5py:
            logger.error("h5py module missing: NeXus detectors not supported")
            raise RuntimeError("H5py module is missing")

        with io.Nexus(filename, "a") as nxs:
            det_grp = nxs.new_detector(name=self.name.replace(" ", "_"))
            det_grp["API_VERSION"] = numpy.bytes_(self.API_VERSION)
            det_grp["IS_FLAT"] = self.IS_FLAT
            det_grp["IS_CONTIGUOUS"] = self.IS_CONTIGUOUS
            det_grp["CORNERS"] = self.CORNERS
            if self.dummy is not None:
                det_grp["dummy"] = self.dummy
            if self.delta_dummy is not None:
                det_grp["delta_dummy"] = self.delta_dummy
            det_grp["pixel_size"] = numpy.array([self.pixel1, self.pixel2], dtype=numpy.float32)
            det_grp["force_pixel"] = self.force_pixel
            det_grp["force_pixel"].attrs["info"] = "The detector class specifies the pixel size"
            if self.max_shape is not None:
                det_grp["max_shape"] = numpy.array(self.max_shape, dtype=numpy.int32)
            if self.shape is not None:
                det_grp["shape"] = numpy.array(self.shape, dtype=numpy.int32)
            if self.binning is not None:
                det_grp["binning"] = numpy.array(self._binning, dtype=numpy.int32)
            if self.orientation:
                det_grp["orientation"] = numpy.array(self.orientation.value, dtype=numpy.int32)
                det_grp["orientation"].attrs["value"] = self.orientation.name
                det_grp["orientation"].attrs["doc"] = self.orientation.__doc__
            if self.flatfield is not None:
                dset = det_grp.create_dataset("flatfield", data=self.flatfield,
                                              compression="gzip", compression_opts=9, shuffle=True)
                dset.attrs["interpretation"] = "image"
            if self.darkcurrent is not None:
                dset = det_grp.create_dataset("darkcurrent", data=self.darkcurrent,
                                              compression="gzip", compression_opts=9, shuffle=True)
                dset.attrs["interpretation"] = "image"
            if self.mask is not None:
                dset = det_grp.create_dataset("mask", data=self.mask,
                                              compression="gzip", compression_opts=9, shuffle=True)
                dset.attrs["interpretation"] = "image"
            if not (self.uniform_pixel and self.IS_FLAT):
                # Get ready for the worse case: 4 corner per pixel, position 3D: z,y,x
                dset = det_grp.create_dataset("pixel_corners", data=self.get_pixel_corners(),
                                              compression="gzip", compression_opts=9, shuffle=True)
                dset.attrs["interpretation"] = "vertex"

    def guess_binning(self, data):
        """Guess the binning/mode depending on the image shape

        If the binning changes, this enforces the reset of the mask.

        :param data: 2-tuple with the shape of the image or the image with a .shape attribute.
        :return: True if the data fit the detector
        :rtype: bool
        """
        if hasattr(data, "shape"):
            shape = data.shape
        elif hasattr(data, "__len__"):
            shape = tuple(data[:2])
        else:
            logger.warning("No shape available to guess the binning: %s", data)
            self._binning = 1, 1
            return False

        if shape == self.shape:
            return True

        if not self.force_pixel:
            if shape == self.max_shape:
                self._binning = 1, 1
                return True
            else:
                logger.warning("guess_binning is not implemented for %s detectors!\
                 and image size %s is wrong, expected %s!" % (self.name, shape, self.shape))
                return False
        elif self.max_shape:
            bin1 = self.max_shape[0] // shape[0]
            bin2 = self.max_shape[1] // shape[1]
            if bin1 == 0 or bin2 == 0:
                # cancel
                logger.warning("Impossible binning: image bigger than the detector")
                return False
            res = self.max_shape[0] % shape[0] + self.max_shape[1] % shape[1]
            if res != 0:
                logger.warning("Impossible binning: max_shape is %s, requested shape %s", self.max_shape, shape)

            old_binning = self._binning
            self._binning = (bin1, bin2)
            self.shape = shape
            self._pixel1 *= (1.0 * bin1 / old_binning[0])
            self._pixel2 *= (1.0 * bin2 / old_binning[1])
            self._mask = False
            self._mask_crc = None
            return res == 0
        else:
            logger.debug("guess_binning for generic detectors !")
            self._binning = 1, 1
            return False

    def calc_mask(self):
        """Method calculating the mask for a given detector

        Detectors with gaps should overwrite this method with
        something actually calculating the mask!

        :return: the mask with valid pixel to 0
        :rtype: numpy ndarray of int8 or None
        """
#        logger.debug("Detector.calc_mask is not implemented for generic detectors")
        return None

    def dynamic_mask(self, img):
        """Calculate the dynamic mask for the given image.

        This uses the `dummy` and `delta_dummy` properties in addition to the static mask.

        :param img: 2D array with the image to analyse
        :return: the mask with valid pixel to 0
        :rtype: numpy ndarray of int8 or None
        """
        if not self.guess_binning(img):
            self.shape = img.shape

        static_mask = self.mask
        if static_mask is None:
            static_mask = numpy.zeros(self.shape, numpy.int8)
        if img.shape != self.shape:
            logger.warning(f"Detector {self.name} has shape {self.shape} while image has shape {img.shape}. Use static mask only !")
            return static_mask
        if self.dummy is None:
            logger.info("dynamic_mask makes sense only when dummy is defined !")
            return static_mask
        else:
            actual_dummy = numpy.dtype(img.dtype).type(numpy.int64(self.dummy))
        delta_dummy = self.delta_dummy
        if delta_dummy is None:
            dummy_mask = (actual_dummy == img)
        else:
            dummy_mask = abs(float(actual_dummy) - img) < delta_dummy
        dynamic_mask = numpy.logical_or(static_mask, dummy_mask, out=static_mask)
        return dynamic_mask.astype(numpy.int8)

    ############################################################################
    # Few properties
    ############################################################################
    def get_mask(self):
        if self._mask is False:
            with self._sem:
                if self._mask is False:
                    self._mask = self.calc_mask()  # gets None in worse cases
                    if self._mask is not None:
                        if self._mask.shape != self.shape:
                            self._mask = rebin(self._mask, self.binning) != 0
                        self._mask = numpy.ascontiguousarray(self._mask, numpy.int8)
                        self._mask_crc = crc32(self._mask)
        return self._mask

    def get_mask_crc(self):
        return self._mask_crc

    def set_mask(self, mask):
        with self._sem:
            if mask is None:
                self._mask = self._mask_crc = None
            else:
                mask = numpy.ascontiguousarray(mask, numpy.int8)
                # Mind the order: guess_binning deletes the mask
                self.guess_binning(mask)
                self._mask = mask
                self._mask_crc = crc32(self._mask)

    mask = property(get_mask, set_mask)

    def set_maskfile(self, maskfile):
        if fabio:
            with fabio.open(maskfile) as fimg:
                mask = numpy.ascontiguousarray(fimg.data,
                                               dtype=numpy.int8)
            self.set_mask(mask)
            self._maskfile = maskfile
        else:
            logger.error("FabIO is not available, unable to load the image to set the mask.")

    def get_maskfile(self):
        return self._maskfile

    maskfile = property(get_maskfile, set_maskfile)

    def get_pixel1(self):
        return self._pixel1

    def set_pixel1(self, value):
        if isinstance(value, float):
            value = value
        elif isinstance(value, (tuple, list)):
            value = float(value[0])
        else:
            value = float(value)
        if self._pixel1:
            err = abs(value - self._pixel1) / self._pixel1
            if self.force_pixel and (err > EPSILON):
                logger.warning("Enforcing pixel size 1 for a detector %s" %
                               self.__class__.__name__)
        self._pixel1 = value

    pixel1 = property(get_pixel1, set_pixel1)

    def get_pixel2(self):
        return self._pixel2

    def set_pixel2(self, value):
        if isinstance(value, float):
            value = value
        elif isinstance(value, (tuple, list)):
            value = float(value[0])
        else:
            value = float(value)
        if self._pixel2:
            err = abs(value - self._pixel2) / self._pixel2
            if self.force_pixel and (err > EPSILON):
                logger.warning("Enforcing pixel size 2 for a detector %s" %
                               self.__class__.__name__)
        self._pixel2 = value

    pixel2 = property(get_pixel2, set_pixel2)

    def get_name(self):
        """
        Get a meaningful name for detector
        """
        if self.aliases:
            name = self.aliases[0]
        else:
            name = self.__class__.__name__
        return name

    name = property(get_name)

    def get_flatfield(self):
        return self._flatfield

    def get_flatfield_crc(self):
        return self._flatfield_crc

    def set_flatfield(self, flat):
        if numpy.isscalar(flat):
            flat_ = numpy.empty(self.shape, dtype=numpy.float32)
            flat_[...] = flat
            flat = flat_
        self._flatfield = flat
        self._flatfield_crc = crc32(flat) if flat is not None else None

    flatfield = property(get_flatfield, set_flatfield)

    @deprecated(reason="Not maintained", since_version="0.17")
    def set_flatfiles(self, files, method="mean"):
        """
        :param files: file(s) used to compute the flat-field.
        :type files: str or list(str) or None
        :param method: method used to compute the dark, "mean" or "median"
        :type method: str

        Set the flat field from one or mutliple files, averaged
        according to the method provided
        """
        if type(files) in utils.StringTypes:
            files = [i.strip() for i in files.split(",")]
        elif not files:
            files = []
        if len(files) == 0:
            self.set_flatfield(None)
        elif len(files) == 1:
            if fabio is None:
                raise RuntimeError("FabIO is missing")
            with fabio.open(files[0]) as fimg:
                self.set_flatfield(fimg.data.astype(numpy.float32))
            self.flatfiles = files[0]
        else:
            self.set_flatfield(average.average_images(files, filter_=method, fformat=None, threshold=0))
            self.flatfiles = "%s(%s)" % (method, ",".join(files))

    def get_darkcurrent(self):
        return self._darkcurrent

    def get_darkcurrent_crc(self):
        return self._darkcurrent_crc

    def set_darkcurrent(self, dark):
        if numpy.isscalar(dark):
            dark_ = numpy.empty(self.shape, dtype=numpy.float32)
            dark_[...] = dark
            dark = dark_
        self._darkcurrent = dark
        self._darkcurrent_crc = crc32(dark) if dark is not None else None

    darkcurrent = property(get_darkcurrent, set_darkcurrent)

    @deprecated(reason="Not maintained", since_version="0.17")
    def set_darkfiles(self, files=None, method="mean"):
        """
        :param files: file(s) used to compute the dark.
        :type files: str or list(str) or None
        :param method: method used to compute the dark, "mean" or "median"
        :type method: str

        Set the dark current from one or mutliple files, avaraged
        according to the method provided
        """
        if type(files) in utils.StringTypes:
            files = [i.strip() for i in files.split(",")]
        elif not files:
            files = []
        if len(files) == 0:
            self.set_darkcurrent(None)
        elif len(files) == 1:
            if fabio is None:
                raise RuntimeError("FabIO is missing")
            with fabio.open(files[0]) as fimg:
                self.set_darkcurrent(fimg.data.astype(numpy.float32))
            self.darkfiles = files[0]
        else:
            self.set_darkcurrent(average.average_images(files, filter_=method, fformat=None, threshold=0))
            self.darkfiles = "%s(%s)" % (method, ",".join(files))

    def __getnewargs_ex__(self):
        "Helper function for pickling detectors"
        return (self.pixel1, self.pixel2, self.splineFile, self.max_shape), {}

    def __getstate__(self):
        """Helper function for pickling detectors

        :return: the state of the object
        """
        state_blacklist = ('_sem',)
        state = self.__dict__.copy()
        for key in state_blacklist:
            if key in state:
                del state[key]
        return state

    def __setstate__(self, state):
        """Helper function for unpickling detectors

        :param state: the state of the object
        """
        for statekey, statevalue in state.items():
            setattr(self, statekey, statevalue)
        self._sem = threading.Semaphore()

    @property
    def dummy(self):
        dummy = self.__class__.DUMMY
        if self._dummy is not None:
            dummy = self._dummy
        return dummy

    @dummy.setter
    def dummy(self, value=None):
        self._dummy = value

    @property
    def delta_dummy(self):
        delta_dummy = self.__class__.DELTA_DUMMY
        if self._delta_dummy is not None:
            delta_dummy = self._delta_dummy
        return delta_dummy

    @delta_dummy.setter
    def delta_dummy(self, value=None):
        self._delta_dummy = value

    @property
    def orientation(self):
        return self._orientation

    @property
    def origin(self):
        "What are the coordinnates of the detector's origin ?"
        if self.orientation == 1:
            return self.shape
        elif self.orientation == 2:
            return (self.shape[0], 0)
        elif self.orientation == 4:
            return (0, self.shape[1])
        # else self.orientation in (0,3):
        return (0, 0)


class NexusDetector(Detector):
    """
    Class representing a 2D detector loaded from a NeXus file
    """

    _ATTRIBUTES_TO_CLONE = (
        "aliases",
        "IS_FLAT",
        "IS_CONTIGUOUS",
        "CORNERS"
        "force_pixel",
        "_filename",
        "uniform_pixel") + Detector._UNMUTABLE_ATTRS + Detector._MUTABLE_ATTRS

    def __init__(self, filename=None, orientation=0):
        Detector.__init__(self, orientation=orientation)
        self.uniform_pixel = True
        self._filename = None
        if filename is not None:
            self.load(filename, orientation=orientation)

    def __repr__(self):
        txt = f"{self.name} detector from NeXus file: {self._filename}\t"
        txt += f"PixelSize= {to_eng(self._pixel1)}m, {to_eng(self._pixel2)}m"
        if self.orientation:
            txt += f"\t {self.orientation.name} ({self.orientation.value})"
        return txt

    def load(self, filename, orientation=0):
        """
        Loads the detector description from a NeXus file, adapted from:
        http://download.nexusformat.org/sphinx/classes/base_classes/NXdetector.html

        :param filename: name of the file on the disk
        :param orientation: overwrite the orientation (if provided in the file)
        :return: None
        """
        if not io.h5py:
            logger.error("h5py module missing: NeXus detectors not supported")
            raise RuntimeError("H5py module is missing")
        with io.Nexus(filename, "r") as nxs:
            det_grp = nxs.find_detector()
            if not det_grp:
                raise RuntimeError("No detector definition in this file %s" % filename)
            name = posixpath.split(det_grp.name)[-1]
            self.aliases = [name.replace("_", " "), det_grp.name]
            if "API_VERSION" in det_grp:
                self.API_VERSION = det_grp["API_VERSION"][()].decode()
                api = [int(i) for i in self.API_VERSION.split(".")]
                if api >= [1, 1] and "CORNERS" in det_grp:
                    self.CORNERS = det_grp["CORNERS"][()]
            if "IS_FLAT" in det_grp:
                self.IS_FLAT = det_grp["IS_FLAT"][()]
            if "IS_CONTIGUOUS" in det_grp:
                self.IS_CONTIGUOUS = det_grp["IS_CONTIGUOUS"][()]
            if "flatfield" in det_grp:
                self.flatfield = det_grp["flatfield"][()]
            if "darkcurrent" in det_grp:
                self.darkcurrent = det_grp["darkcurrent"][()]
            if "force_pixel" in det_grp:
                self.force_pixel = det_grp["force_pixel"][()]
            if "binning" in det_grp:
                self._binning = tuple(i for i in det_grp["binning"][()])
            if "pixel_size" in det_grp:
                self._pixel1, self._pixel2 = det_grp["pixel_size"][()]
            if "dummy"  in det_grp:
                self._dummy = det_grp["dummy"][()]
            if "delta_dummy"  in det_grp:
                self._delta_dummy = det_grp["delta_dummy"][()]
            for what in ("max_shape", "shape"):
                if what in det_grp:
                    self.__setattr__(what, tuple(int(i) for i in det_grp[what][()]))
            if "mask" in det_grp:
                self.mask = det_grp["mask"][()]
            if "pixel_corners" in det_grp:
                self._pixel_corners = det_grp["pixel_corners"][()]
                self.uniform_pixel = False
                if not numpy.isfinite(self._pixel_corners.sum()):
                    # Mask out non-finite coordinates
                    logger.warning("Non finite coordinates found in detector. Masking them out.")
                    previous_mask = self.mask
                    if previous_mask is None:
                        previous_mask = numpy.zeros(self.shape)
                    new_mask = numpy.logical_not(numpy.isfinite(self._pixel_corners.sum(axis=(2, 3))))
                    self.mask = numpy.logical_or(previous_mask, new_mask).astype(numpy.int8)
            else:
                self.uniform_pixel = True
            if orientation:  # Highest priority
                self._orientation = Orientation(orientation)
            elif "orientation" in det_grp:  # Restore what was stored in the HDF5 file
                self._orientation = Orientation(det_grp["orientation"][()])
            else:  # Initialize with default value
                self._orientation = Orientation(self.ORIENTATION or 3)
        # Populate shape and max_shape if needed
        if self.max_shape is None:
            if self.shape is None:
                if self.mask is not None:
                    self.shape = self.mask.shape
                elif self.darkcurrent is not None:
                    self.shape = self.darkcurrent.shape
                elif self.flatfield is not None:
                    self.shape = self.flatfield.shape
                else:
                    raise RuntimeError("Detector has no shape")
            if self._binning is None:
                self.max_shape = self.shape
            else:
                self.max_shape = tuple(i * j for i, j in zip(self.shape, self._binning))
        self._filename = filename

    def get_filename(self):
        """Returns the filename containing the description of this detector.

        :rtype: Enum[None|str]
        """
        return self._filename

    filename = property(get_filename)

    def __copy__(self):
        cloned = self.__class__()
        for name in self._ATTRIBUTES_TO_CLONE:
            if hasattr(self, name):
                value = getattr(self, name)
                setattr(cloned, name, value)
        return cloned

    def __deepcopy__(self, memo=None):
        import copy
        cloned = self.__class__()
        if memo is not None:
            memo[id(self)] = cloned
        for name in self._ATTRIBUTES_TO_CLONE:
            if hasattr(self, name):
                value = getattr(self, name)
                value = copy.deepcopy(value, memo)
                setattr(cloned, name, value)
        return cloned

    @classmethod
    def sload(cls, filename):
        """
        Instantiate the detector description from a NeXus file, adapted from:
        http://download.nexusformat.org/sphinx/classes/base_classes/NXdetector.html

        :param filename: name of the file on the disk
        :return: Detector instance
        """
        obj = cls()
        cls.load(filename)
        return obj

    def set_config(self, config):
        """set the config of the detector

        For Nexus detector, the only valid key is "filename"

        :param config: dict or JSON serialized dict
        :return: detector instance
        """
        if not isinstance(config, dict):
            try:
                config = json.loads(config)
            except Exception as err:  # IGNORE:W0703:
                logger.error("Unable to parse config %s with JSON: %s, %s",
                             config, err)
                raise err
        filename = config.get("filename")
        if os.path.exists(filename):
            self.load(filename)
        else:
            logger.error("Unable to configure Nexus detector, config: %s",
                         config)
        return self

    def get_config(self):
        """Return the configuration with arguments to the constructor

        :return: dict with param for serialization
        """
        return {"filename": self._filename,
                "orientation": self.orientation or 3}

    def getPyFAI(self):
        """
        Helper method to serialize the description of a detector using the pyFAI way
        with everything in S.I units.

        :return: representation of the detector easy to serialize
        :rtype: dict
        """
        return {"detector": self._filename or self.name,
                "pixel1": self._pixel1,
                "pixel2": self._pixel2,
                "orientation": self.orientation or 3
                }

    def getFit2D(self):
        """
        Helper method to serialize the description of a detector using the Fit2d units

        :return: representation of the detector easy to serialize
        :rtype: dict
        """
        return {"pixelX": self._pixel2 * 1e6,
                "pixelY": self._pixel1 * 1e6
                }<|MERGE_RESOLUTION|>--- conflicted
+++ resolved
@@ -33,11 +33,7 @@
 __contact__ = "Jerome.Kieffer@ESRF.eu"
 __license__ = "MIT"
 __copyright__ = "European Synchrotron Radiation Facility, Grenoble, France"
-<<<<<<< HEAD
 __date__ = "07/02/2025"
-=======
-__date__ = "06/02/2025"
->>>>>>> 22f03d1e
 __status__ = "stable"
 
 import logging
