--- conflicted
+++ resolved
@@ -175,7 +175,7 @@
         self._wavelength = wavelength
         self._oversampling = None
         self._correct_solid_angle_for_spline = True
-        self._sem = threading.Semaphore() # ensure the object remains unchanged while updating
+        self._sem = threading.Semaphore()
         self._transmission_normal = None
         self._parallax = None
 
@@ -2088,11 +2088,7 @@
             calcimage[numpy.where(mask)] = dummy
         return calcimage
 
-<<<<<<< HEAD
-    def promote(self, klass_name="pyFAI.integrator.azimuthal.AzimuthalIntegrator"):
-=======
     def promote(self, type_="pyFAI.azimuthalIntegrator.AzimuthalIntegrator", kwargs=None):
->>>>>>> 938d201a
         """Promote this instance into one of its derived class (deep copy like)
 
         :param type_: Fully qualified name of the class to promote to, or the class itself
