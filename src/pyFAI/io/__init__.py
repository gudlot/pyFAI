# coding: utf-8
#
#    Project: Azimuthal integration
#             https://github.com/silx-kit/pyFAI
#
#    Copyright (C) 2015-2019 European Synchrotron Radiation Facility, Grenoble, France
#
#    Principal author:       Jérôme Kieffer (Jerome.Kieffer@ESRF.eu)
#
# Permission is hereby granted, free of charge, to any person obtaining a copy
# of this software and associated documentation files (the "Software"), to deal
# in the Software without restriction, including without limitation the rights
# to use, copy, modify, merge, publish, distribute, sublicense, and/or sell
# copies of the Software, and to permit persons to whom the Software is
# furnished to do so, subject to the following conditions:
#
# The above copyright notice and this permission notice shall be included in
# all copies or substantial portions of the Software.
#
# THE SOFTWARE IS PROVIDED "AS IS", WITHOUT WARRANTY OF ANY KIND, EXPRESS OR
# IMPLIED, INCLUDING BUT NOT LIMITED TO THE WARRANTIES OF MERCHANTABILITY,
# FITNESS FOR A PARTICULAR PURPOSE AND NONINFRINGEMENT. IN NO EVENT SHALL THE
# AUTHORS OR COPYRIGHT HOLDERS BE LIABLE FOR ANY CLAIM, DAMAGES OR OTHER
# LIABILITY, WHETHER IN AN ACTION OF CONTRACT, TORT OR OTHERWISE, ARISING FROM,
# OUT OF OR IN CONNECTION WITH THE SOFTWARE OR THE USE OR OTHER DEALINGS IN
# THE SOFTWARE.

"""Module for "high-performance" writing in either 1D with Ascii ,
or 2D with FabIO or even nD with n varying from  2 to 4 using HDF5

Stand-alone module which tries to offer interface to HDF5 via H5Py and
capabilities to write EDF or other formats using fabio.

Can be imported without h5py but then limited to fabio & ascii formats.

TODO:

- Add monitor to HDF5
"""

__author__ = "Jerome Kieffer"
__contact__ = "Jerome.Kieffer@ESRF.eu"
__license__ = "MIT"
__copyright__ = "European Synchrotron Radiation Facility, Grenoble, France"
<<<<<<< HEAD
__date__ = "03/02/2025"
=======
__date__ = "07/02/2025"
>>>>>>> 5eee971c
__status__ = "production"
__docformat__ = 'restructuredtext'

import json
import logging
import numpy
import os
import posixpath
import sys
import threading
import time
from collections import OrderedDict
import __main__ as main
from .integration_config import WorkerConfig
from ._json import UnitEncoder
from ..utils import StringTypes, fully_qualified_name
from .. import units
from .. import version
from .. import containers

logger = logging.getLogger(__name__)
try:
    import fabio
except ImportError:
    fabio = None
    logger.error("fabio module missing")

from .nexus import get_isotime, from_isotime, is_hdf5, Nexus, h5py, save_NXcansas, save_NXmonpd
# Activating compression has an important performance penalty and,
# as we are saving Float32, the compression obtained is far from optimal
#
# # If compression is activated, thetest pyFAI.test.test_io is likely to fail
#
# try:
#     import hdf5plugin
# except ImportError:
#     CMP = {}
# else:
#     CMP = hdf5plugin.Bitshuffle()
CMP = {}


class Writer(object):
    """
    Abstract class for writers.
    """
    CONFIG_ITEMS = ["filename", "dirname", "extension", "subdir", "hpath"]

    def __init__(self, filename=None, extension=None):
        """
        Constructor of the class
        """
        # FIXME: Writer interface should have no constructor arguments
        #     (that's specific to each writers)
        self.filename = filename
        if filename is not None and os.path.exists(filename):
            logger.warning("Destination file %s exists", filename)
        self._sem = threading.Semaphore()
        self.dirname = None
        self.subdir = None
        self.extension = extension
        self.fai_cfg = {}
        self.lima_cfg = {}

    def __repr__(self):
        return "Generic writer on file %s" % (self.filename)

    def init(self, fai_cfg=None, lima_cfg=None):
        """
        Creates the directory that will host the output file(s)
        :param fai_cfg: configuration for worker
        :param lima_cfg: configuration for acquisition
        """

        with self._sem:
            if fai_cfg is not None:
                self.fai_cfg = fai_cfg
            if lima_cfg is not None:
                self.lima_cfg = lima_cfg
            if self.filename is not None:
                dirname = os.path.dirname(self.filename)
                if dirname and not os.path.exists(dirname):
                    try:
                        os.makedirs(dirname)
                    except Exception as err:
                        logger.info("Problem while creating directory %s: %s", dirname, err)

    def flush(self, *arg, **kwarg):
        """
        To be implemented
        """
        pass

    def write(self, data):
        """
        To be implemented
        """
        pass

    def setJsonConfig(self, json_config=None):
        """
        Sets the JSON configuration
        """

        if type(json_config) in StringTypes:
            if os.path.isfile(json_config):
                with open(json_config, "r") as f:
                    config = json.load(f)
            else:
                config = json.loads(json_config)
        else:
            config = dict(json_config)
        for k, v in config.items():
            if k in self.CONFIG_ITEMS:
                self.__setattr__(k, v)


class HDF5Writer(Writer):
    """
    Class allowing to write HDF5 Files.
    """
    CONFIG = "configuration"
    DATASET_NAME = "data"

    MODE_ERROR = "error"
    MODE_DELETE = "delete"
    MODE_APPEND = "append"
    MODE_OVERWRITE = "overwrite"

    def __init__(self, filename, hpath=None, entry_template=None, fast_scan_width=None, append_frames=False, mode=MODE_ERROR):
        """
        Constructor of an HDF5 writer:

        :param str filename: name of the file
        :param str hpath: Name of the entry group that will contains the NXprocess.
        :param str entry_template: Formattable template to create a new entry (if hpath is not specified)
        :param int fast_scan_width: set it to define the width of
        """
        Writer.__init__(self, filename)
        if entry_template is None:
            entry_template = "entry_{num:04}"
        self._entry_template = entry_template

        self.hpath = hpath

        self.fast_scan_width = None
        if fast_scan_width is not None:
            try:
                self.fast_scan_width = int(fast_scan_width)
            except ValueError:
                pass
        self.nxs = None
        self.entry_grp = None
        self.process_grp = None
        self.nxdata_grp = None
        self.intensity_ds = None
        self.error_ds = None
        self.stored_input = set()

        self.config_grp = None
        self.radial_ds = None
        self.azimuthal_ds = None
        self.has_radial_values = False
        self.has_azimuthal_values = False
        self.has_error_values = False
        self.chunk = None
        self.shape = None
        self.ndim = None
        self.do2D = None
        self._current_frame = None
        self._append_frames = append_frames
        self._mode = mode

    def __repr__(self):
        return "HDF5 writer on file {self.filename}:{self.hpath} {'' if self._initialized else 'un'}initialized {}"

    def _require_main_entry(self, mode):
        """
        Create and return the main entry used to store the data processing.

        Update `self.hpath` is needed.

        Load and return the entry while will contains the data processing.

        According to modes, this function will delete and recreate the file,
        or append the data to a new entry, or overwrite the existing entry.
        """
        if h5py is None:
            logger.error("No h5py library, no chance")
            raise RuntimeError("No h5py library, no chance")

        try:
            if mode == self.MODE_DELETE:
                self.nxs = Nexus(self.filename, mode="w", creator="pyFAI")
            else:
                self.nxs = Nexus(self.filename, mode="a", creator="pyFAI")
        except IOError:  # typically a corrupted HDF5 file !
            if mode == self.MODE_DELETE:
                logger.error("File can't be read. File %s deleted.", self.filename)
                os.unlink(self.filename)
                self.nxs = Nexus(self.filename, mode="w", creator="pyFAI")
            else:
                raise

        name = self.hpath or self._entry_template.split("_")[0]
        if "/" in name:
            logger.error("NXentry should always be at the NXroot level. Please consider using a NXsubentry then")
            force_name = True
        else:
            force_name = False

        try:
            entry = self.nxs.new_entry(entry=name, program_name="pyFAI",
                                       title=None, force_name=force_name)
        except TypeError:  # object already exists
            nb_entries = len(self.nxs.get_entries())
            entry_base = self.hpath or self._entry_template.split("_")[0]
            entry_name = "%s_%04i" % (entry_base, nb_entries)
            if mode == self.MODE_OVERWRITE:
                del self.nxs.h5[entry_name]
                entry = self.nxs.new_entry(entry=entry_name, force_name=True,
                                           program_name="pyFAI", title=None)
            elif mode == self.MODE_ERROR:
                raise IOError("Entry name %s::%s already exists" % (self.filename, entry_name))
            elif mode == self.MODE_APPEND:
                while entry_name in self.nxs.h5:
                    nb_entries += 1
                    entry_name = "%s_%04i" % (entry_base, nb_entries)
                entry = self.nxs.new_entry(entry=entry_name, force_name=True,
                                           program_name="pyFAI", title=None)
            else:
                assert(False)
        entry["program_name"].attrs["version"] = version
        self.hpath = entry.name
        return entry

    def init(self, fai_cfg=None, lima_cfg=None):
        """
        Initializes the HDF5 file for writing
        :param fai_cfg: the configuration of the worker as a dictionary|WorkerConfig
        :param lima_cfg: the configuration of the acquisition made by LIMA as a dictionary
        """
        logger.debug("Init")
        if not isinstance(fai_cfg, WorkerConfig):
            fai_cfg = WorkerConfig.from_dict(fai_cfg)
        Writer.init(self, fai_cfg, lima_cfg)
        with self._sem:
            if logger.isEnabledFor(logging.DEBUG):
                fai_cfg.save("fai_cfg.debug.json")
                with open("lima_cfg.debug.json", "w") as w:
                    w.write(json.dumps(self.lima_cfg, indent=4, cls=UnitEncoder))

            self.fai_cfg.nbpt_rad = 1000 if self.fai_cfg.nbpt_rad is None else self.fai_cfg.nbpt_rad

            self.entry_grp = self._require_main_entry(self._mode)

            self.nxs.h5.attrs["default"] = self.hpath
            self.entry_grp.attrs["default"] = "integrate/results"
            self.process_grp = self.nxs.new_class(self.entry_grp, "integrate", class_type="NXprocess")
            self.process_grp["program"] = getattr(main, '__file__', u'pyFAI')
            self.process_grp["version"] = version
            self.process_grp["date"] = get_isotime()
            self.process_grp["sequence_index"] = 1
            self.process_grp.attrs["default"] = "results"

            self.nxdata_grp = self.nxs.new_class(self.process_grp, "results", "NXdata")
            self.nxdata_grp.attrs["signal"] = self.DATASET_NAME

            self.config_grp = self.nxs.new_class(self.process_grp, self.CONFIG, "NXnote")
            self.config_grp.attrs["desc"] = "PyFAI worker configuration"
            self.config_grp["type"] = "text/json"
            self.config_grp["data"] = json.dumps(self.fai_cfg.as_dict(), indent=2, separators=(",\r\n", ": "))

            unit = self.fai_cfg.unit
            if unit is None:
                unit = self.fai_cfg.unit = units.TTH_DEG
            rad_name = unit.space
            rad_unit = unit.unit_symbol

            self.radial_ds = self.nxdata_grp.require_dataset("radial", (self.fai_cfg.nbpt_rad,), numpy.float32)
            self.radial_ds.attrs["unit"] = rad_unit
            self.radial_ds.attrs["interpretation"] = "scalar"
            self.radial_ds.attrs["name"] = rad_name
            self.radial_ds.attrs["long_name"] = "Diffraction radial direction %s (%s)" % (rad_name, rad_unit)

<<<<<<< HEAD
            self.do2D = self.fai_cfg.get("do_2D", (self.fai_cfg.get("nbpt_azim", 0) or 0) > 0)
=======
            self.do2D = self.fai_cfg.do_2D
>>>>>>> 5eee971c

            if self.do2D:
                self.azimuthal_ds = self.nxdata_grp.require_dataset("chi", (self.fai_cfg.nbpt_azim,), numpy.float32)
                self.azimuthal_ds.attrs["unit"] = "deg"
                self.azimuthal_ds.attrs["interpretation"] = "scalar"
                self.azimuthal_ds.attrs["long_name"] = "Azimuthal angle χ (degree)"
                self.nxdata_grp["title"] = "2D azimuthaly integrated data"
            else:
                self.nxdata_grp["title"] = "Azimuthaly integrated data"

            if self.fast_scan_width:
                self.fast_motor = self.entry_grp.require_dataset("fast", (self.fast_scan_width,), numpy.float32)
                self.fast_motor.attrs["long_name"] = "Fast motor position"
                self.fast_motor.attrs["interpretation"] = "scalar"
                if self.do2D:
                    chunk = 1, self.fast_scan_width, self.fai_cfg.nbpt_azim, self.fai_cfg.nbpt_rad
                    self.ndim = 4
                    axis_definition = [".", "fast", "chi", "radial"]
                else:
                    chunk = 1, self.fast_scan_width, self.fai_cfg.nbpt_rad
                    self.ndim = 3
                    axis_definition = [".", "fast", "radial"]
            else:
                if self.do2D:
                    axis_definition = [".", "chi", "radial"]
                    chunk = 1, self.fai_cfg["nbpt_azim"], self.fai_cfg.nbpt_rad
                    self.ndim = 3
                else:
                    axis_definition = [".", "radial"]
                    chunk = 1, self.fai_cfg.nbpt_rad
                    self.ndim = 2

            utf8vlen_dtype = h5py.special_dtype(vlen=str)
            self.nxdata_grp.attrs["axes"] = numpy.array(axis_definition, dtype=utf8vlen_dtype)

            if self.DATASET_NAME in self.nxdata_grp:
                del self.nxdata_grp[self.DATASET_NAME]
            shape = list(chunk)
            if self.lima_cfg.get("number_of_frames", 0) > 0:
                if self.fast_scan_width is not None:
                    shape[0] = 1 + self.lima_cfg["number_of_frames"] // self.fast_scan_width
                else:
                    shape[0] = self.lima_cfg["number_of_frames"]
            dtype = self.lima_cfg.get("dtype")
            if dtype is None:
                dtype = numpy.float32
            else:
                dtype = numpy.dtype(dtype)
            self.chunk = tuple(chunk)
            self.shape = tuple(shape)
            self.intensity_ds = self._require_dataset(self.DATASET_NAME, dtype=dtype)
            name = "Mapping " if self.fast_scan_width else "Scanning "
<<<<<<< HEAD
            name += "2D" if self.do2D else "1D"
=======
            name += "2D" if self.fai_cfg.do_2D else "1D"
>>>>>>> 5eee971c
            name += " experiment"
            self.entry_grp["title"] = name

    def flush(self, radial=None, azimuthal=None):
        """
        Update some data like axis units and so on.

        :param radial: position in radial direction
        :param  azimuthal: position in azimuthal direction
        """
        with self._sem:
            if not (self.nxs and self.nxs.h5):
                raise RuntimeError('No opened file')
            if radial is not None:
                if radial.shape == self.radial_ds.shape:
                    self.radial_ds[:] = radial
                else:
                    logger.warning("Unable to assign radial axis position")
            if azimuthal is not None:
                if azimuthal.shape == self.azimuthal_ds.shape:
                    self.azimuthal_ds[:] = azimuthal
                else:
                    logger.warning("Unable to assign azimuthal axis position")
            self.nxs.flush()

    def close(self):
        logger.debug("Close")
        if self.nxs:
            self.flush()
            with self._sem:
                # Remove any links to HDF5 file
                self.entry_grp = None
                self.nxdata_grp = None
                self.config_grp = None
                self.process_grp = None
                self.intensity_ds = None
                self.error_ds = None
                self.radial_ds = None
                self.azimuthal_ds = None
                self.fast_motor = None
                # Close the file
                self.nxs.close()
                self.nxs = None

    def write(self, data, index=None):
        """
        Minimalistic method to limit the overhead.
        :param data: array with intensities or tuple (2th,I) or (I,2th,chi)
        """
        if index is None:
            if self._append_frames:
                if self._current_frame is None:
                    self._current_frame = 0
                else:
                    self._current_frame = self._current_frame + 1
                index = self._current_frame
            else:
                index = 0
        logger.debug("Write frame %s", index)
        radial = None
        azimuthal = None
        error = None
        if isinstance(data, containers.Integrate1dResult):
            intensity = data.intensity
            radial = data.radial
            error = data.sigma
        elif isinstance(data, containers.Integrate2dResult):
            intensity = data.intensity
            radial = data.radial
            azimuthal = data.azimuthal
            error = data.sigma
        elif isinstance(data, numpy.ndarray):
            intensity = data
        elif isinstance(data, (list, tuple)):
            n = len(data)
            if n == 2:
                radial, intensity = data
            elif n == 3:
                if data[0].ndim == 2:
                    intensity, radial, azimuthal = data
                else:
                    radial, intensity, error = data
        with self._sem:
            if self.intensity_ds is None:
                logger.warning("Writer not initialized !")
                return
            if error is not None and self.error_ds is None:
                self.error_ds = self._require_dataset(self.DATASET_NAME + "_errors", dtype=error.dtype)

            if self.fast_scan_width:
                index0, index1 = (index // self.fast_scan_width, index % self.fast_scan_width)
                if index0 >= self.intensity_ds.shape[0]:
                    self.intensity_ds.resize(index0 + 1, axis=0)
                    if error is not None:
                        self.error_ds.resize(index0 + 1, axis=0)
                self.intensity_ds[index0, index1] = data
                if error is not None:
                    self.error_ds [index0, index1] = error
            else:
                if index >= self.intensity_ds.shape[0]:
                    self.intensity_ds.resize(index + 1, axis=0)
                    if error is not None:
                        self.error_ds.resize(index + 1, axis=0)
                self.intensity_ds[index] = intensity
                if error is not None:
                    self.error_ds [index] = error

            if (not self.has_azimuthal_values) and \
               (azimuthal is not None) and \
               self.azimuthal_ds is not None:
                self.azimuthal_ds[:] = azimuthal
            if (not self.has_azimuthal_values) and \
               (azimuthal is not None) and \
               self.azimuthal_ds is not None:
                self.azimuthal_ds[:] = azimuthal
                self.has_azimuthal_values = True
            if (not self.has_radial_values) and \
               (radial is not None) and \
               self.radial_ds is not None:
                self.radial_ds[:] = radial
                self.has_radial_values = True

    def _require_dataset(self, name, dtype):
        """Returns the dataset to store data/error ."""

        if self.do2D:
            result = self.nxdata_grp.require_dataset(name,
                                                     shape=self.shape,
                                                     dtype=dtype,
                                                     chunks=self.chunk,
                                                     maxshape=(None,) + self.chunk[1:],
                                                     **CMP)
            result.attrs["interpretation"] = u"image"
        else:
            result = self.nxdata_grp.require_dataset(name,
                                                     shape=self.shape,
                                                     dtype=dtype,
                                                     chunks=self.chunk,
                                                     maxshape=(None,) + self.chunk[1:])

            result.attrs["interpretation"] = u"spectrum"
        return result

    def set_hdf5_input_dataset(self, dataset):
        "record the input dataset with an external link"
        if not isinstance(dataset, h5py.Dataset):
            return
        if not (self.nxs and self.nxs.h5 and self.entry_grp):
            return
        id_ = id(dataset)
        if id_ in self.stored_input:
            return
        else:
            self.stored_input.add(id_)
        # Process 0: measurement group
        if "measurement" in self.entry_grp:
            measurement_grp = self.entry_grp["measurement"]
        else:
            measurement_grp = self.nxs.new_class(self.entry_grp, "measurement", "NXdata")
        here = os.path.dirname(os.path.abspath(self.nxs.filename))
        there = os.path.abspath(dataset.file.filename)
        name = "images_%04i" % len(self.stored_input)
        measurement_grp[name] = h5py.ExternalLink(os.path.relpath(there, here), dataset.name)
        if "signal" not in measurement_grp.attrs:
            measurement_grp.attrs["signal"] = name


class DefaultAiWriter(Writer):

    def __init__(self, filename, engine=None):
        """Constructor of the historical writer of azimuthalIntegrator.

        :param filename: name of the output file
        :param ai: integrator, should provide make_headers method.
        """
        super(DefaultAiWriter, self).__init__(filename, engine)
        self._filename = filename
        self._engine = engine
        self._already_written = False

    def init(self, fai_cfg=None, lima_cfg=None):
        pass

    def set_filename(self, filename):
        """
        Define the filename while will be used
        """
        self._filename = filename
        self._already_written = False

    def make_headers(self, hdr="#", has_mask=None, has_dark=None, has_flat=None,
                     polarization_factor=None, normalization_factor=None,
                     metadata=None):
        """
        :param hdr: string used as comment in the header
        :type hdr: str
        :param has_dark: save the darks filenames (default: no)
        :type has_dark: bool
        :param has_flat: save the flat filenames (default: no)
        :type has_flat: bool
        :param polarization_factor: the polarization factor
        :type polarization_factor: float

        :return: the header
        :rtype: str
        """
        if "make_headers" in dir(self._engine):
            header_lst = self._engine.make_headers("list")
        else:
            header = str(self._engine)
            if "\n" in header:
                header_lst = header.split()
            else:
                header_lst = [header]

        header_lst += [""
                       f"Mask applied: {has_mask}",
                       f"Dark current applied: {has_dark}",
                       f"Flat field applied: {has_flat}",
                       f"Polarization factor: {polarization_factor}",
                       f"Normalization factor: {normalization_factor}"]

        if metadata is not None:
            header_lst += ["", "Headers of the input frame:"]
            header_lst += [i.strip() for i in json.dumps(metadata, indent=2, cls=UnitEncoder).split("\n")]
        header = "\n".join([f"{hdr} {i}" for i in header_lst])

        return header

    def save1D(self, filename, dim1, I, error=None, dim1_unit="2th_deg",
               has_mask=None, has_dark=False, has_flat=False,
               polarization_factor=None, normalization_factor=None, metadata=None):
        """This method save the result of a 1D integration as ASCII file.

        :param filename: the filename used to save the 1D integration
        :type filename: str
        :param dim1: the x coordinates of the integrated curve
        :type dim1: numpy.ndarray
        :param I: The integrated intensity
        :type I: numpy.mdarray
        :param error: the error bar for each intensity
        :type error: numpy.ndarray or None
        :param dim1_unit: the unit of the dim1 array
        :type dim1_unit: pyFAI.units.Unit
        :param has_mask: a mask was used
        :param has_dark: a dark-current was applied
        :param has_flat: flat-field was applied
        :param polarization_factor: the polarization factor
        :type polarization_factor: float, None
        :param normalization_factor: the monitor value
        :type normalization_factor: float, None
        :param metadata: JSON serializable dictionary containing the metadata
        """
        dim1_unit = units.to_unit(dim1_unit)
        with open(filename, "w") as f:
            f.write(self.make_headers(has_mask=has_mask, has_dark=has_dark,
                                      has_flat=has_flat,
                                      polarization_factor=polarization_factor,
                                      normalization_factor=normalization_factor,
                                      metadata=metadata))
            try:
                f.write("\n# --> %s\n" % (filename))
            except UnicodeError:
                f.write("\n# --> %s\n" % (filename.encode("utf8")))
            if error is None:
                f.write("#%14s %14s\n" % (dim1_unit, "I "))
                f.write("\n".join(["%14.6e  %14.6e" % (t, i) for t, i in zip(dim1, I)]))
            else:
                f.write("#%14s  %14s  %14s\n" %
                        (dim1_unit, "I ", "sigma "))
                f.write("\n".join(["%14.6e  %14.6e %14.6e" % (t, i, s) for t, i, s in zip(dim1, I, error)]))
            f.write("\n")

    def save2D(self, filename, I, dim1, dim2, error=None,
               dim1_unit="2th_deg", dim2_unit="chi_deg",
               has_mask=None, has_dark=False, has_flat=False,
               polarization_factor=None, normalization_factor=None,
               metadata=None, format_="edf"):
        """This method save the result of a 2D integration.

        :param filename: the filename used to save the 2D histogram
        :type filename: str
        :param dim1: the 1st coordinates of the histogram
        :type dim1: numpy.ndarray
        :param dim1: the 2nd coordinates of the histogram
        :type dim1: numpy.ndarray
        :param I: The integrated intensity
        :type I: numpy.mdarray
        :param error: the error bar for each intensity
        :type error: numpy.ndarray or None
        :param dim1_unit: the unit of the dim1 array
        :type dim1_unit: pyFAI.units.Unit
        :param dim2_unit: the unit of the dim2 array
        :type dim2_unit: pyFAI.units.Unit
        :param has_mask: a mask was used
        :param has_dark: a dark-current was applied
        :param has_flat: flat-field was applied
        :param polarization_factor: the polarization factor
        :type polarization_factor: float, None
        :param normalization_factor: the monitor value
        :type normalization_factor: float, None
        :param metadata: JSON serializable dictionary containing the metadata
        :param format_: file-format to be used (FabIO format)
        """
        if fabio is None:
            raise RuntimeError("FabIO module is needed to save images")
        if dim2_unit == "chi_deg" and isinstance(dim1_unit, (tuple, list)) and len(dim1_unit) == 2:
            dim1_unit, dim2_unit = (units.to_unit(i) for i in dim1_unit)
        else:
            dim1_unit = units.to_unit(dim1_unit)
            dim2_unit = units.to_unit(dim2_unit)

        # Remove \n and \t)
        engine_info = " ".join(str(self._engine).split())
        header = OrderedDict()
        header["Engine"] = engine_info

        if "make_headers" in dir(self._engine):
            header.update(self._engine.make_headers("dict"))

        header[f"{dim1_unit.name}_min"] = str(dim1.min())
        header[f"{dim1_unit.name}_max"] = str(dim1.max())
        header[f"{dim2_unit.name}_min"] = str(dim2.min())
        header[f"{dim2_unit.name}_min"] = str(dim2.max())

        header["has_mask_applied"] = str(has_mask)
        header["has_dark_correction"] = str(has_dark)
        header["has_flat_correction"] = str(has_flat)
        header["polarization_factor"] = str(polarization_factor)
        header["normalization_factor"] = str(normalization_factor)

        if metadata is not None:
            blacklist = ['HEADERID', 'IMAGE', 'BYTEORDER', 'DATATYPE', 'DIM_1',
                         'DIM_2', 'DIM_3', 'SIZE']
            for key, value in metadata.items():
                if key.upper() in blacklist or key in header:
                    continue
                else:
                    header[key] = value
        try:
            des_format = fabio.fabioformats.factory(format_ + "image")
            img = des_format.__class__(data=I, header=header)

            if error is not None:
                try:
                    img.append_frame(data=error, header={"EDF_DataBlockID": "1.Image.Error"})
                except Exception:
                    logger.warning("Multi-frame format needed to save errors, saving as %s", img)
            img.write(filename)
        except IOError:
            logger.error("IOError while writing %s", filename)

    def write(self, data):
        """
        Minimalistic method to limit the overhead.

        :param data: array with intensities or tuple (2th,I) or (I,2th,chi)\
        :type data: Integrate1dResult, Integrate2dResult
        """

        if self._already_written:
            raise Exception("This file format do not support multi frame. You have to change the filename.")
        self._already_written = True

        if isinstance(data, containers.Integrate1dResult):
            self.save1D(filename=self._filename,
                        dim1=data.radial,
                        I=data.intensity,
                        error=data.sigma,
                        dim1_unit=data.unit,
                        has_mask=data.has_mask_applied,
                        has_dark=data.has_dark_correction,
                        has_flat=data.has_flat_correction,
                        polarization_factor=data.polarization_factor,
                        normalization_factor=data.normalization_factor,
                        metadata=data.metadata)

        elif isinstance(data, containers.Integrate2dResult):
            self.save2D(filename=self._filename,
                        I=data.intensity,
                        dim1=data.radial,
                        dim2=data.azimuthal,
                        error=data.sigma,
                        dim1_unit=data.unit,
                        has_mask=data.has_mask_applied,
                        has_dark=data.has_dark_correction,
                        has_flat=data.has_flat_correction,
                        polarization_factor=data.polarization_factor,
                        normalization_factor=data.normalization_factor,
                        metadata=data.metadata)
        else:
            raise Exception("Unsupported data type: %s" % type(data))

    def flush(self):
        pass

    def close(self):
        pass


class AsciiWriter(Writer):
    """
    Ascii file writer (.xy or .dat)
    """

    def __init__(self, filename=None, prefix="fai_", extension=".dat"):
        """

        """
        Writer.__init__(self, filename, extension)
        self.header = None
        if os.path.isdir(filename):
            self.directory = filename
        else:
            self.directory = os.path.dirname(filename)
        self.prefix = prefix
        self.index_format = "%04i"
        self.start_index = 0

    def __repr__(self):
        return "Ascii writer on file %s" % (self.filename)

    def init(self, fai_cfg=None, lima_cfg=None):
        """
        Creates the directory that will host the output file(s)

        """
        Writer.init(self, fai_cfg, lima_cfg)
        with self._sem:
            header_lst = ["", "== Detector =="]
            if "detector" in self.fai_cfg:
                header_lst.append("Detector: %s" % self.fai_cfg["detector"])
            if "splineFile" in self.fai_cfg:
                header_lst.append("SplineFile: %s" % self.fai_cfg["splineFile"])
            if "pixel1" in self.fai_cfg:
                header_lst.append("PixelSize: %.3e, %.3e m" % (self.fai_cfg["pixel1"], self.fai_cfg["pixel2"]))
            if "mask_file" in self.fai_cfg:
                header_lst.append("MaskFile: %s" % (self.fai_cfg["mask_file"]))

            header_lst.append("== pyFAI calibration ==")
            if "poni1" in self.fai_cfg:
                header_lst.append("PONI: %.3e, %.3e m" % (self.fai_cfg["poni1"], self.fai_cfg["poni2"]))
            if "dist" in self.fai_cfg:
                header_lst.append("Distance Sample to Detector: %s m" % self.fai_cfg["dist"])
            if "rot1" in self.fai_cfg:
                header_lst.append("Rotations: %.6f %.6f %.6f rad" % (self.fai_cfg["rot1"], self.fai_cfg["rot2"], self.fai_cfg["rot3"]))
            if "wavelength" in self.fai_cfg:
                header_lst.append("Wavelength: %s" % self.fai_cfg["wavelength"])
            if "dark_current" in self.fai_cfg:
                header_lst.append("Dark current: %s" % self.fai_cfg["dark_current"])
            if "flat_field" in self.fai_cfg:
                header_lst.append("Flat field: %s" % self.fai_cfg["flat_field"])
            if "polarization_factor" in self.fai_cfg:
                header_lst.append("Polarization factor: %s" % self.fai_cfg["polarization_factor"])
            header_lst.append("")
            if "error_model" in self.fai_cfg:
                header_lst.append("%14s %14s %s" % (self.fai_cfg["unit"], "I", "sigma"))
            else:
                header_lst.append("%14s %14s" % (self.fai_cfg["unit"], "I"))
#            header_lst.append("")
            self.header = os.linesep.join([""] + ["# " + i for i in header_lst] + [""])
        self.prefix = lima_cfg.get("prefix", self.prefix)
        self.index_format = lima_cfg.get("index_format", self.index_format)
        self.start_index = lima_cfg.get("start_index", self.start_index)
        if not self.subdir:
            self.directory = lima_cfg.get("directory", self.directory)
        elif self.subdir.startswith("/"):
            self.directory = self.subdir
        else:
            self.directory = os.path.join(lima_cfg.get("directory", self.directory), self.subdir)
        if not os.path.exists(self.directory):
            logger.warning("Output directory: %s does not exist,creating it", self.directory)
            try:
                os.makedirs(self.directory)
            except Exception as error:
                logger.info("Problem while creating directory %s: %s", self.directory, error)

    def write(self, data, index=0):
        filename = os.path.join(self.directory, self.prefix + (self.index_format % (self.start_index + index)) + self.extension)
        if filename:
            with open(filename, "w") as f:
                f.write("# Processing time: %s%s" % (get_isotime(), self.header))
                numpy.savetxt(f, data)


class FabioWriter(Writer):
    """
    Image file writer based on FabIO

    """

    def __init__(self, filename=None, extension=None, directory="", prefix=None, index_format="_%04d", start_index=0, fabio_class=None):
        """Constructor of the class

        :param filename:
        :param extension:
        :param prefix: basename of the file
        :param index_format: "_%04s" gives "_0001" for example
        :param start_index: often 0 or 1
        :param fabio_class: type of file to write
        """
        Writer.__init__(self, filename, extension)
        self.header = {}
        self.directory = directory
        self.prefix = prefix
        self.index_format = index_format
        self.start_index = start_index
        self.index = self.start_index
        if fabio is None:
            raise RuntimeError("FabIO module is needed to save images")

        if fabio_class is None and self.extension:
            if self.extension[0] == ".":
                extension = self.extension[1:]
            else:
                extension = self.extension
                self.extension = "." + extension
            classes = fabio.fabioformats.get_classes_from_extension(extension)
            if classes:
                self.fabio_class = classes[0]
            else:
                raise RuntimeError(f"Unable to determine FabioClass from extrension {extension}")
        else:
            self.fabio_class = fabio_class

        if  self.fabio_class is None:
            raise RuntimeError("Unable to define the FabIO class to save images")

    def __repr__(self):
        return f"{self.fabio_class.__name__} writer on file {self.directory}/{self.prefix}{self.index_format}{self.extension}"

    def init(self, fai_cfg=None, lima_cfg=None, directory="pyFAI"):
        """
        Creates the directory that will host the output file(s)

        """
        Writer.init(self, fai_cfg, lima_cfg)
        with self._sem:
            # dim1_unit = units.to_unit(fai_cfg.get("unit", "r_mm"))
            _header_keys = ["dist", "poni1", "poni2", "rot1", "rot2", "rot3",
                            ]
            _header = {"dist": str(fai_cfg.get("dist")),
                       "poni1": str(fai_cfg.get("poni1")),
                       "poni2": str(fai_cfg.get("poni2")),
                       "rot1": str(fai_cfg.get("rot1")),
                       "rot2": str(fai_cfg.get("rot2")),
                       "rot3": str(fai_cfg.get("rot3")),
                       # "chi_min": str(fai_cfg.get("chi_min")),
                       # "chi_max": str(fai_cfg.get("chi_max")),
                       # dim1_unit.REPR + "_min": str(fai_cfg.get("dist")),
                       # dim1_unit.REPR + "_max": str(fai_cfg.get("dist")),
                       # "pixelX": str(fai_cfg.get("dist")),  # this is not a bug ... most people expect dim1 to be X
                       # "pixelY": str(fai_cfg.get("dist")),  # this is not a bug ... most people expect dim2 to be Y
                       # "polarization_factor": str(fai_cfg.get("dist")),
                       # "normalization_factor":str(fai_cfg.get("dist")),
                       }

#            if self.splineFile:
#                header["spline"] = str(self.splineFile)
#
#            if dark is not None:
#                if self.darkfiles:
#                    header["dark"] = self.darkfiles
#                else:
#                    header["dark"] = 'unknown dark applied'
#            if flat is not None:
#                if self.flatfiles:
#                    header["flat"] = self.flatfiles
#                else:
#                    header["flat"] = 'unknown flat applied'
#            f2d = self.getFit2D()
#            for key in f2d:
#                header["key"] = f2d[key]
        self.prefix = fai_cfg.get("prefix", "")
        self.index_format = fai_cfg.get("index_format", "%04i")
        self.start_index = fai_cfg.get("start_index", 0)
        if not self.subdir:
            self.directory = directory
        elif self.subdir.startswith("/"):
            self.directory = self.subdir
        else:
            self.directory = os.path.join(directory, self.subdir)
        self.directory = fai_cfg.get("directory", self.directory)
        if not os.path.exists(self.directory):
            logger.warning("Output directory: %s does not exist,creating it", self.directory)
            try:
                os.makedirs(self.directory)
            except Exception as error:
                logger.info("Problem while creating directory %s: %s", self.directory, error)

    def write(self, data, index=None, header=None):
        """
        :param data: 2d array to save
        :param index: index of the file
        :param header:
        """
        if index is None:
            index = self.index_format % (self.start_index + self.index)
            self.index += 1
        else:
            index = self.index_format % index
        filename = self.prefix + index + self.extension
        if self.directory:
            filename = os.path.join(self.directory, filename)
        if header is None:
            header = self.header
        else:
            _header = self.header.copy()
            _header.update(header)
            header = _header
        if filename:
            fimg = self.fabio_class(data=data, header=header)
            fimg.write(filename)
            fimg.close()
        return filename

    def close(self):
        pass


def save_integrate_result(filename, result, title="title", sample="sample", instrument="beamline"):
    """Dispatcher for saving in different formats
    """
    if filename.endswith(".nxs"):
        raise RuntimeError("Implement Nexus writer")
    elif filename.endswith(".xrdml"):
        from .xrdml import save_xrdml
        save_xrdml(filename, result)
    else:
        writer = DefaultAiWriter(filename, result.poni)
        writer.write(result)<|MERGE_RESOLUTION|>--- conflicted
+++ resolved
@@ -42,11 +42,7 @@
 __contact__ = "Jerome.Kieffer@ESRF.eu"
 __license__ = "MIT"
 __copyright__ = "European Synchrotron Radiation Facility, Grenoble, France"
-<<<<<<< HEAD
-__date__ = "03/02/2025"
-=======
 __date__ = "07/02/2025"
->>>>>>> 5eee971c
 __status__ = "production"
 __docformat__ = 'restructuredtext'
 
@@ -332,13 +328,7 @@
             self.radial_ds.attrs["name"] = rad_name
             self.radial_ds.attrs["long_name"] = "Diffraction radial direction %s (%s)" % (rad_name, rad_unit)
 
-<<<<<<< HEAD
-            self.do2D = self.fai_cfg.get("do_2D", (self.fai_cfg.get("nbpt_azim", 0) or 0) > 0)
-=======
-            self.do2D = self.fai_cfg.do_2D
->>>>>>> 5eee971c
-
-            if self.do2D:
+            if self.fai_cfg.do_2D:
                 self.azimuthal_ds = self.nxdata_grp.require_dataset("chi", (self.fai_cfg.nbpt_azim,), numpy.float32)
                 self.azimuthal_ds.attrs["unit"] = "deg"
                 self.azimuthal_ds.attrs["interpretation"] = "scalar"
@@ -351,7 +341,7 @@
                 self.fast_motor = self.entry_grp.require_dataset("fast", (self.fast_scan_width,), numpy.float32)
                 self.fast_motor.attrs["long_name"] = "Fast motor position"
                 self.fast_motor.attrs["interpretation"] = "scalar"
-                if self.do2D:
+                if self.fai_cfg.do2D:
                     chunk = 1, self.fast_scan_width, self.fai_cfg.nbpt_azim, self.fai_cfg.nbpt_rad
                     self.ndim = 4
                     axis_definition = [".", "fast", "chi", "radial"]
@@ -360,7 +350,7 @@
                     self.ndim = 3
                     axis_definition = [".", "fast", "radial"]
             else:
-                if self.do2D:
+                if self.fai_cfg.do2D:
                     axis_definition = [".", "chi", "radial"]
                     chunk = 1, self.fai_cfg["nbpt_azim"], self.fai_cfg.nbpt_rad
                     self.ndim = 3
@@ -389,11 +379,7 @@
             self.shape = tuple(shape)
             self.intensity_ds = self._require_dataset(self.DATASET_NAME, dtype=dtype)
             name = "Mapping " if self.fast_scan_width else "Scanning "
-<<<<<<< HEAD
-            name += "2D" if self.do2D else "1D"
-=======
             name += "2D" if self.fai_cfg.do_2D else "1D"
->>>>>>> 5eee971c
             name += " experiment"
             self.entry_grp["title"] = name
 
