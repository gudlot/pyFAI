# -*- coding: utf-8 -*-
#
#    Project: Fast Azimuthal integration
#             https://github.com/silx-kit/pyFAI
#
#    Copyright (C) 2012-2016 European Synchrotron Radiation Facility, Grenoble, France
#
#    Principal author:       Jérôme Kieffer (Jerome.Kieffer@ESRF.eu)
#
#  Permission is hereby granted, free of charge, to any person obtaining a copy
#  of this software and associated documentation files (the "Software"), to deal
#  in the Software without restriction, including without limitation the rights
#  to use, copy, modify, merge, publish, distribute, sublicense, and/or sell
#  copies of the Software, and to permit persons to whom the Software is
#  furnished to do so, subject to the following conditions:
#  .
#  The above copyright notice and this permission notice shall be included in
#  all copies or substantial portions of the Software.
#  .
#  THE SOFTWARE IS PROVIDED "AS IS", WITHOUT WARRANTY OF ANY KIND, EXPRESS OR
#  IMPLIED, INCLUDING BUT NOT LIMITED TO THE WARRANTIES OF MERCHANTABILITY,
#  FITNESS FOR A PARTICULAR PURPOSE AND NONINFRINGEMENT. IN NO EVENT SHALL THE
#  AUTHORS OR COPYRIGHT HOLDERS BE LIABLE FOR ANY CLAIM, DAMAGES OR OTHER
#  LIABILITY, WHETHER IN AN ACTION OF CONTRACT, TORT OR OTHERWISE, ARISING FROM,
#  OUT OF OR IN CONNECTION WITH THE SOFTWARE OR THE USE OR OTHER DEALINGS IN
#  THE SOFTWARE.

"""Calculates histograms of pos0 (tth) weighted by Intensity

Splitting is done on the pixel's bounding box like fit2D,
reverse implementation based on a sparse matrix multiplication
"""
__author__ = "Jerome Kieffer"
__contact__ = "Jerome.kieffer@esrf.fr"
<<<<<<< HEAD
__date__ = "19/06/2017"
=======
__date__ = "15/06/2017"
>>>>>>> 7bf21806
__status__ = "stable"
__license__ = "MIT"
import cython
import os
import sys
import logging
logger = logging.getLogger("pyFAI.ext.splitBBoxLUT")
from cpython.ref cimport PyObject, Py_XDECREF
from cython.parallel import prange
from libc.string cimport memset, memcpy
from cython cimport view
import numpy
cimport numpy

include "regrid_common.pxi"

cdef struct lut_point:
    numpy.int32_t idx
    numpy.float32_t coef

dtype_lut = numpy.dtype([("idx", numpy.int32), ("coef", numpy.float32)])

from ..utils import crc32


def int0(a):
    try:
        res = int(a)
    except ValueError:
        res = 0
    return res
numpy_version = tuple(int0(i) for i in numpy.version.version.split("."))
cdef bint NEED_DECREF = (sys.version_info < (2, 7)) and (numpy_version < (1, 5))


class HistoBBox1d(object):
    """
    1D histogramming with pixel splitting based on a Look-up table

    The initialization of the class can take quite a while (operation are not parallelized)
    but each integrate is parallelized and quite efficient.
    """

    @cython.boundscheck(False)
    def __init__(self,
                 pos0,
                 delta_pos0,
                 pos1=None,
                 delta_pos1=None,
                 int bins=100,
                 pos0Range=None,
                 pos1Range=None,
                 mask=None,
                 mask_checksum=None,
                 allow_pos0_neg=False,
                 unit="undefined",
                 empty=0.0):
        """
        :param pos0: 1D array with pos0: tth or q_vect or r ...
        :param delta_pos0: 1D array with delta pos0: max center-corner distance
        :param pos1: 1D array with pos1: chi
        :param delta_pos1: 1D array with max pos1: max center-corner distance, unused !
        :param bins: number of output bins, 100 by default
        :param pos0Range: minimum and maximum  of the 2th range
        :param pos1Range: minimum and maximum  of the chi range
        :param mask: array (of int8) with masked pixels with 1 (0=not masked)
        :param allow_pos0_neg: enforce the q<0 is usually not possible
        :param unit: can be 2th_deg or r_nm^-1 ...
        :param empty: value for bins without contributing pixels
        """

        self.size = pos0.size
        assert delta_pos0.size == self.size, "delta_pos0.size == self.size"
        self.bins = bins
        self.lut_size = 0
        self.allow_pos0_neg = allow_pos0_neg
        self.empty = empty
        if mask is not None:
            assert mask.size == self.size, "mask size"
            self.check_mask = True
            self.cmask = numpy.ascontiguousarray(mask.ravel(), dtype=numpy.int8)
            if mask_checksum:
                self.mask_checksum = mask_checksum
            else:
                self.mask_checksum = crc32(mask)
        else:
            self.check_mask = False
            self.mask_checksum = None

        self.cpos0 = numpy.ascontiguousarray(pos0.ravel(), dtype=numpy.float32)
        self.dpos0 = numpy.ascontiguousarray(delta_pos0.ravel(), dtype=numpy.float32)
        self.cpos0_sup = numpy.empty_like(self.cpos0)  # self.cpos0 + self.dpos0
        self.cpos0_inf = numpy.empty_like(self.cpos0)  # self.cpos0 - self.dpos0
        self.pos0Range = pos0Range
        self.pos1Range = pos1Range
        self.calc_boundaries(pos0Range)
        if pos1Range is not None and len(pos1Range) > 1:
            assert pos1.size == self.size, "pos1 size"
            assert delta_pos1.size == self.size, "delta_pos1.size == self.size"
            self.check_pos1 = True
            self.cpos1_min = numpy.ascontiguousarray((pos1 - delta_pos1).ravel(), dtype=numpy.float32)
            self.cpos1_max = numpy.ascontiguousarray((pos1 + delta_pos1).ravel(), dtype=numpy.float32)
            self.pos1_min = min(pos1Range)
            pos1_maxin = max(pos1Range)
            self.pos1_max = pos1_maxin * EPS32
        else:
            self.check_pos1 = False
            self.cpos1_min = None
            self.pos1_max = None

        self.delta = (self.pos0_max - self.pos0_min) / bins
        self._lut = None
        self.lut_max_idx = None
        self._lut_checksum = None
        self.calc_lut()
        self.outPos = numpy.linspace(self.pos0_min + 0.5 * self.delta, self.pos0_maxin - 0.5*self.delta, self.bins)

        self.unit = unit
        self.lut_nbytes = self._lut.nbytes

    @cython.boundscheck(False)
    @cython.wraparound(False)
    def calc_boundaries(self, pos0Range):
        """
        Called by constructor to calculate the boundaries and the bin position
        """
        cdef int size = self.cpos0.size
        cdef bint check_mask = self.check_mask
        cdef numpy.int8_t[:] cmask
        cdef float[:] cpos0, dpos0, cpos0_sup, cpos0_inf,
        cdef float upper, lower, pos0_max, pos0_min, c, d
        cdef bint allow_pos0_neg = self.allow_pos0_neg

        cpos0_sup = self.cpos0_sup
        cpos0_inf = self.cpos0_inf
        cpos0 = self.cpos0
        dpos0 = self.dpos0
        pos0_min = cpos0[0]
        pos0_max = cpos0[0]

        if check_mask:
            cmask = self.cmask
        with nogil:
            for idx in range(size):
                c = cpos0[idx]
                d = dpos0[idx]
                lower = c - d
                upper = c + d
                cpos0_sup[idx] = upper
                cpos0_inf[idx] = lower
                if not allow_pos0_neg and lower < 0:
                    lower = 0
                if not (check_mask and cmask[idx]):
                    if upper > pos0_max:
                        pos0_max = upper
                    if lower < pos0_min:
                        pos0_min = lower

        if pos0Range is not None and len(pos0Range) > 1:
            self.pos0_min = min(pos0Range)
            self.pos0_maxin = max(pos0Range)
        else:
            self.pos0_min = pos0_min
            self.pos0_maxin = pos0_max
        if (not allow_pos0_neg) and self.pos0_min < 0:
            self.pos0_min = 0
        self.pos0_max = self.pos0_maxin * EPS32

    @cython.cdivision(True)
    @cython.boundscheck(False)
    @cython.wraparound(False)
    def calc_lut(self):
        """
        calculate the max number of elements in the LUT and populate it

        """
        cdef:
            float delta = self.delta, pos0_min = self.pos0_min, pos1_min, pos1_max, min0, max0, fbin0_min, fbin0_max, deltaL, deltaR, deltaA
            numpy.int32_t k, idx, bin0_min, bin0_max, bins = self.bins, lut_size, i, size
            bint check_mask, check_pos1
            numpy.ndarray[numpy.int32_t, ndim = 1] outMax = numpy.zeros(bins, dtype=numpy.int32)
            float[:] cpos0_sup = self.cpos0_sup
            float[:] cpos0_inf = self.cpos0_inf
            float[:] cpos1_min, cpos1_max
            lut_point[:, :] lut
            numpy.int8_t[:] cmask

        size = self.size
        if self.check_mask:
            cmask = self.cmask
            check_mask = True
        else:
            check_mask = False

        if self.check_pos1:
            check_pos1 = True
            cpos1_min = self.cpos1_min
            cpos1_max = self.cpos1_max
            pos1_max = self.pos1_max
            pos1_min = self.pos1_min
        else:
            check_pos1 = False
#NOGIL
        with nogil:
            for idx in range(size):
                if (check_mask) and (cmask[idx]):
                    continue

                min0 = cpos0_inf[idx]
                max0 = cpos0_sup[idx]

                if check_pos1 and ((cpos1_max[idx] < pos1_min) or (cpos1_min[idx] > pos1_max)):
                    continue

                fbin0_min = get_bin_number(min0, pos0_min, delta)
                fbin0_max = get_bin_number(max0, pos0_min, delta)
                bin0_min = < numpy.int32_t > fbin0_min
                bin0_max = < numpy.int32_t > fbin0_max

                if (bin0_max < 0) or (bin0_min >= bins):
                    continue
                if bin0_max >= bins :
                    bin0_max = bins - 1
                if bin0_min < 0:
                    bin0_min = 0

                if bin0_min == bin0_max:
                    # All pixel is within a single bin
                    outMax[bin0_min] += 1

                else:  # we have pixel spliting.
                    for i in range(bin0_min, bin0_max + 1):
                        outMax[i] += 1

        lut_size = outMax.max()
        # just recycle the outMax array
        memset(&outMax[0], 0, bins * sizeof(numpy.int32_t))

        self.lut_size = lut_size

        lut_nbytes = bins * lut_size * sizeof(lut_point)
        if (os.name == "posix") and ("SC_PAGE_SIZE" in os.sysconf_names) and ("SC_PHYS_PAGES" in os.sysconf_names):
            try:
                memsize = os.sysconf("SC_PAGE_SIZE")*os.sysconf("SC_PHYS_PAGES")
            except OSError:
                pass
            else:
                if memsize < lut_nbytes:
                    raise MemoryError("Lookup-table (%i, %i) is %.3fGB whereas the memory of the system is only %s" %
                                      (bins, lut_size, lut_nbytes, memsize))

        # else hope we have enough memory
        if (bins == 0) or (lut_size == 0):
            #fix 271
            raise RuntimeError("The look-up table has dimension (%s,%s) which is a non-sense."%(bins, lut_size)
                               + "Did you mask out all pixel or is your image out of the geometry range ?")
        lut = view.array(shape=(bins, lut_size), itemsize=sizeof(lut_point), format="if")
        memset(&lut[0,0], 0, lut_nbytes)

        #NOGIL
        with nogil:
            for idx in range(size):
                if (check_mask) and (cmask[idx]):
                    continue

                min0 = cpos0_inf[idx]
                max0 = cpos0_sup[idx]

                if check_pos1 and ((cpos1_max[idx] < pos1_min) or (cpos1_min[idx] > pos1_max)):
                        continue

                fbin0_min = get_bin_number(min0, pos0_min, delta)
                fbin0_max = get_bin_number(max0, pos0_min, delta)
                bin0_min = < numpy.int32_t > fbin0_min
                bin0_max = < numpy.int32_t > fbin0_max

                if (bin0_max < 0) or (bin0_min >= bins):
                    continue
                if bin0_max >= bins :
                    bin0_max = bins - 1
                if bin0_min < 0:
                    bin0_min = 0

                if bin0_min == bin0_max:
                    # All pixel is within a single bin
                    k = outMax[bin0_min]
                    lut[bin0_min, k].idx = idx
                    lut[bin0_min, k].coef = 1.0
                    outMax[bin0_min] += 1
                else:
                    # we have pixel splitting.
                    deltaA = 1.0 / (fbin0_max - fbin0_min)

                    deltaL = (bin0_min + 1) - fbin0_min
                    deltaR = fbin0_max - (bin0_max)

                    k = outMax[bin0_min]
                    lut[bin0_min, k].idx = idx
                    lut[bin0_min, k].coef = (deltaA * deltaL)
                    outMax[bin0_min] += 1

                    k = outMax[bin0_max]
                    lut[bin0_max, k].idx = idx
                    lut[bin0_max, k].coef = (deltaA * deltaR)
                    outMax[bin0_max] += 1

                    if bin0_min + 1 < bin0_max:
                        for i in range(bin0_min + 1, bin0_max):
                            k = outMax[i]
                            lut[i, k].idx = idx
                            lut[i, k].coef = (deltaA)
                            outMax[i] += 1

        self.lut_max_idx = outMax
        self._lut = lut

    def get_lut(self):
        """Getter for the LUT as actual numpy array:
        there is an issue with python2.6 and ref counting"""
        cdef int rc_before, rc_after
        rc_before = sys.getrefcount(self._lut)
        cdef lut_point[:, :] lut = self._lut
        rc_after = sys.getrefcount(self._lut)
        cdef bint need_decref = NEED_DECREF and ((rc_after - rc_before) >= 2)
        cdef numpy.ndarray[numpy.float64_t, ndim = 2] tmp_ary = numpy.empty(shape=self._lut.shape, dtype=numpy.float64)
        memcpy(&tmp_ary[0,0], &lut[0,0], self._lut.nbytes)
        self._lut_checksum = crc32(tmp_ary)

        # Ugly against bug#89
        if need_decref and (sys.getrefcount(self._lut) >= rc_before+2):
            logger.warning("Decref needed")
            Py_XDECREF(<PyObject *> self._lut)
        return numpy.core.records.array(tmp_ary.view(dtype=dtype_lut),
                                        shape=self._lut.shape, dtype=dtype_lut,
                                        copy=True)
    lut = property(get_lut)

    def get_lut_checksum(self):
        if self._lut_checksum is None:
            self.get_lut()
        return self._lut_checksum
    lut_checksum = property(get_lut_checksum)

    @cython.cdivision(True)
    @cython.boundscheck(False)
    @cython.wraparound(False)
    def integrate(self, weights,
                  dummy=None,
                  delta_dummy=None,
                  dark=None,
                  flat=None,
                  solidAngle=None,
                  polarization=None,
                  double normalization_factor=1.0):
        """
        Actually perform the integration which in this case looks more like a matrix-vector product

        :param weights: input image
        :type weights: ndarray
        :param dummy: value for dead pixels (optional)
        :type dummy: float
        :param delta_dummy: precision for dead-pixel value in dynamic masking
        :type delta_dummy: float
        :param dark: array with the dark-current value to be subtracted (if any)
        :type dark: ndarray
        :param flat: array with the dark-current value to be divided by (if any)
        :type flat: ndarray
        :param solidAngle: array with the solid angle of each pixel to be divided by (if any)
        :type solidAngle: ndarray
        :param polarization: array with the polarization correction values to be divided by (if any)
        :type polarization: ndarray
        :param normalization_factor: divide the valid result by this value

        :return: positions, pattern, weighted_histogram and unweighted_histogram
        :rtype: 4-tuple of ndarrays

        """
        cdef:
            numpy.int32_t i = 0, j = 0, idx = 0, bins = self.bins, lut_size = self.lut_size, size = self.size
            double sum_data = 0, sum_count = 0, epsilon = 1e-10
            float data = 0, coef = 0, cdummy = 0, cddummy = 0
            bint do_dummy = False, do_dark = False, do_flat = False, do_polarization = False, do_solidAngle = False
            numpy.ndarray[numpy.float64_t, ndim = 1] outData = numpy.zeros(self.bins, dtype=numpy.float64)
            numpy.ndarray[numpy.float64_t, ndim = 1] outCount = numpy.zeros(self.bins, dtype=numpy.float64)
            numpy.ndarray[numpy.float32_t, ndim = 1] outMerge = numpy.zeros(self.bins, dtype=numpy.float32)
            float[:] cdata, tdata, cflat, cdark, csolidAngle, cpolarization

            #Ugly hack against bug #89: https://github.com/silx-kit/pyFAI/issues/89
            int rc_before, rc_after
        rc_before = sys.getrefcount(self._lut)
        cdef lut_point[:, :] lut = self._lut
        rc_after = sys.getrefcount(self._lut)
        cdef bint need_decref = NEED_DECREF & ((rc_after - rc_before) >= 2)

        assert weights.size == size, "weights size"

        if dummy is not None:
            do_dummy = True
            cdummy = <float> float(dummy)
            output_dummy = cdummy
            if delta_dummy is None:
                cddummy = zerof
            else:
                cddummy = <float> float(delta_dummy)
        else:
            cdummy = self.empty

        if flat is not None:
            do_flat = True
            assert flat.size == size, "flat-field array size"
            cflat = numpy.ascontiguousarray(flat.ravel(), dtype=numpy.float32)
        if dark is not None:
            do_dark = True
            assert dark.size == size, "dark current array size"
            cdark = numpy.ascontiguousarray(dark.ravel(), dtype=numpy.float32)
        if solidAngle is not None:
            do_solidAngle = True
            assert solidAngle.size == size, "Solid angle array size"
            csolidAngle = numpy.ascontiguousarray(solidAngle.ravel(), dtype=numpy.float32)
        if polarization is not None:
            do_polarization = True
            assert polarization.size == size, "polarization array size"
            cpolarization = numpy.ascontiguousarray(polarization.ravel(), dtype=numpy.float32)

        if (do_dark + do_flat + do_polarization + do_solidAngle):
            tdata = numpy.ascontiguousarray(weights.ravel(), dtype=numpy.float32)
            cdata = numpy.zeros(size, dtype=numpy.float32)
            if do_dummy:
                for i in prange(size, nogil=True, schedule="static"):
                    data = tdata[i]
                    if ((cddummy !=0 ) and (fabs(data - cdummy) > cddummy)) or ((cddummy == 0) and (data != cdummy)):
                        # Nota: -= and /= operatore are seen as reduction in cython parallel.
                        if do_dark:
                            data = data - cdark[i]
                        if do_flat:
                            data = data / cflat[i]
                        if do_polarization:
                            data = data / cpolarization[i]
                        if do_solidAngle:
                            data = data / csolidAngle[i]
                        cdata[i] += data
                    else:
                        # set all dummy_like values to cdummy. simplifies further processing
                        cdata[i] += cdummy
            else:
                for i in prange(size, nogil=True, schedule="static"):
                    data = tdata[i]
                    if do_dark:
                        data = data - cdark[i]
                    if do_flat:
                        data = data / cflat[i]
                    if do_polarization:
                        data = data / cpolarization[i]
                    if do_solidAngle:
                        data = data / csolidAngle[i]
                    cdata[i] += data
        else:
            if do_dummy:
                tdata = numpy.ascontiguousarray(weights.ravel(), dtype=numpy.float32)
                cdata = numpy.zeros(size, dtype=numpy.float32)
                for i in prange(size, nogil=True, schedule="static"):
                    data = tdata[i]
                    if ((cddummy != 0) and (fabs(data - cdummy) > cddummy)) or ((cddummy == 0) and (data != cdummy)):
                        cdata[i] += data
                    else:
                        cdata[i] += cdummy
            else:
                cdata = numpy.ascontiguousarray(weights.ravel(), dtype=numpy.float32)

        for i in prange(bins, nogil=True, schedule="guided"):
            sum_data = 0.0
            sum_count = 0.0
            for j in range(lut_size):
                idx = lut[i, j].idx
                coef = lut[i, j].coef
                if idx <= 0 and coef <= 0.0:
                    continue
                data = cdata[idx]
                if do_dummy and (data == cdummy):
                    continue

                sum_data = sum_data + coef * data
                sum_count = sum_count + coef
            outData[i] += sum_data
            outCount[i] += sum_count
            if sum_count > epsilon:
                outMerge[i] += <float>(sum_data / sum_count / normalization_factor)
            else:
                outMerge[i] += cdummy

        # Ugly against bug#89
        if need_decref and (sys.getrefcount(self._lut) >= rc_before + 2):
            print("Decref needed")
            Py_XDECREF(<PyObject *> self._lut)

        return self.outPos, outMerge, outData, outCount

    @cython.cdivision(True)
    @cython.boundscheck(False)
    @cython.wraparound(False)
    def integrate_kahan(self, weights,
                        dummy=None,
                        delta_dummy=None,
                        dark=None,
                        flat=None,
                        solidAngle=None,
                        polarization=None,
                        double normalization_factor=1.0):
        """
        Actually perform the integration which in this case looks more like a matrix-vector product
        Single precision implementation using Kahan summation

        :param weights: input image
        :type weights: ndarray
        :param dummy: value for dead pixels (optional)
        :type dummy: float
        :param delta_dummy: precision for dead-pixel value in dynamic masking
        :type delta_dummy: float
        :param dark: array with the dark-current value to be subtracted (if any)
        :type dark: ndarray
        :param flat: array with the dark-current value to be divided by (if any)
        :type flat: ndarray
        :param solidAngle: array with the solid angle of each pixel to be divided by (if any)
        :type solidAngle: ndarray
        :param polarization: array with the polarization correction values to be divided by (if any)
        :type polarization: ndarray
        :param normalization_factor: divide the valid result by this value

        :return: positions, pattern, weighted_histogram and unweighted_histogram
        :rtype: 4-tuple of ndarrays

        """
        cdef:
            numpy.int32_t i = 0, j = 0, idx = 0, bins = self.bins, lut_size = self.lut_size, size = self.size
            float sum_data = 0, sum_count = 0, epsilon = 1e-10
            float data = 0, coef = 0, cdummy = 0, cddummy = 0
            bint do_dummy = False, do_dark = False, do_flat = False, do_polarization = False, do_solidAngle = False
            numpy.ndarray[numpy.float32_t, ndim = 1] outData = numpy.zeros(self.bins, dtype=numpy.float32)
            numpy.ndarray[numpy.float32_t, ndim = 1] outCount = numpy.zeros(self.bins, dtype=numpy.float32)
            numpy.ndarray[numpy.float32_t, ndim = 1] outMerge = numpy.zeros(self.bins, dtype=numpy.float32)
            float[:] cdata, tdata, cflat, cdark, csolidAngle, cpolarization
            float c_data, y_data, t_data
            float c_count, y_count, t_count

        #Ugly hack against bug #89: https://github.com/silx-kit/pyFAI/issues/89
        cdef int rc_before, rc_after
        rc_before = sys.getrefcount(self._lut)
        cdef lut_point[:,:] lut = self._lut
        rc_after = sys.getrefcount(self._lut)
        cdef bint need_decref = NEED_DECREF & ((rc_after-rc_before)>=2)

        assert weights.size == size, "weights size"

        if dummy is not None:
            do_dummy = True
            cdummy = <float>float(dummy)
            if delta_dummy is None:
                cddummy = zerof
            else:
                cddummy = <float> float(delta_dummy)
        else:
            cdummy = <float> float(self.empty)

        if flat is not None:
            do_flat = True
            assert flat.size == size, "flat-field array size"
            cflat = numpy.ascontiguousarray(flat.ravel(), dtype=numpy.float32)
        if dark is not None:
            do_dark = True
            assert dark.size == size, "dark current array size"
            cdark = numpy.ascontiguousarray(dark.ravel(), dtype=numpy.float32)
        if solidAngle is not None:
            do_solidAngle = True
            assert solidAngle.size == size, "Solid angle array size"
            csolidAngle = numpy.ascontiguousarray(solidAngle.ravel(), dtype=numpy.float32)
        if polarization is not None:
            do_polarization = True
            assert polarization.size == size, "polarization array size"
            cpolarization = numpy.ascontiguousarray(polarization.ravel(), dtype=numpy.float32)

        if (do_dark + do_flat + do_polarization + do_solidAngle):
            tdata = numpy.ascontiguousarray(weights.ravel(), dtype=numpy.float32)
            cdata = numpy.zeros(size, dtype=numpy.float32)
            if do_dummy:
                for i in prange(size, nogil=True, schedule="static"):
                    data = tdata[i]
                    if ((cddummy != 0) and (fabs(data - cdummy) > cddummy)) or ((cddummy == 0) and (data != cdummy)):
                        # Nota: -= and /= operatore are seen as reduction in cython parallel.
                        if do_dark:
                            data = data - cdark[i]
                        if do_flat:
                            data = data / cflat[i]
                        if do_polarization:
                            data = data / cpolarization[i]
                        if do_solidAngle:
                            data = data / csolidAngle[i]
                        cdata[i] += data
                    else:
                        # set all dummy_like values to cdummy. simplifies further processing
                        cdata[i] += cdummy
            else:
                for i in prange(size, nogil=True, schedule="static"):
                    data = tdata[i]
                    if do_dark:
                        data = data - cdark[i]
                    if do_flat:
                        data = data / cflat[i]
                    if do_polarization:
                        data = data / cpolarization[i]
                    if do_solidAngle:
                        data = data / csolidAngle[i]
                    cdata[i] += data
        else:
            if do_dummy:
                tdata = numpy.ascontiguousarray(weights.ravel(), dtype=numpy.float32)
                cdata = numpy.zeros(size, dtype=numpy.float32)
                for i in prange(size, nogil=True, schedule="static"):
                    data = tdata[i]
                    if ((cddummy != 0) and (fabs(data - cdummy) > cddummy)) or ((cddummy == 0) and (data != cdummy)):
                        cdata[i] += data
                    else:
                        cdata[i] += cdummy
            else:
                cdata = numpy.ascontiguousarray(weights.ravel(), dtype=numpy.float32)

        for i in prange(bins, nogil=True, schedule="guided"):
            sum_data = 0.0
            sum_count = 0.0
            c_data = 0.0
            c_count = 0.0
            for j in range(lut_size):
                idx = lut[i, j].idx
                coef = lut[i, j].coef
                if idx <= 0 and coef <= 0.0:
                    continue
                data = cdata[idx]
                if do_dummy and data==cdummy:
                    continue
# function KahanSum(input)
#     var sum = 0.0
#     var c = 0.0                  // A running compensation for lost low-order bits.
#     for i = 1 to input.length do
#         var y = input[i] - c     // So far, so good: c is zero.
#         var t = sum + y          // Alas, sum is big, y small, so low-order digits of y are lost.
#         c = (t - sum) - y // (t - sum) recovers the high-order part of y; subtracting y recovers -(low part of y)
#         sum = t           // Algebraically, c should always be zero. Beware overly-aggressive optimizing compilers!
#         // Next time around, the lost low part will be added to y in a fresh attempt.
#     return sum

                # sum_data = sum_data + coef * data
                y_data = coef * data - c_data
                t_data = sum_data + y_data
                c_data = (t_data - sum_data) - y_data
                sum_data = t_data

                # sum_count = sum_count + coef
                y_count = coef - c_count
                t_count = sum_count + y_count
                c_count = (t_count - sum_count) - y_count
                sum_count = t_count

            outData[i] += sum_data
            outCount[i] += sum_count
            if sum_count > epsilon:
                outMerge[i] += <float> (sum_data / sum_count / normalization_factor)
            else:
                outMerge[i] += cdummy

        # Ugly against bug#89
        if need_decref and (sys.getrefcount(self._lut)>=rc_before+2):
            logger.warning("Decref needed")
            Py_XDECREF(<PyObject *> self._lut)

        return self.outPos, outMerge, outData, outCount


################################################################################
# Bidimensionnal regrouping
################################################################################

class HistoBBox2d(object):
    """
    2D histogramming with pixel splitting based on a look-up table

    The initialization of the class can take quite a while (operation are not parallelized)
    but each integrate is parallelized and quite efficient.
    """
    @cython.boundscheck(False)
    def __init__(self,
                 pos0,
                 delta_pos0,
                 pos1,
                 delta_pos1,
                 bins=(100, 36),
                 pos0Range=None,
                 pos1Range=None,
                 mask=None,
                 mask_checksum=None,
                 allow_pos0_neg=False,
                 unit="undefined",
                 chiDiscAtPi=True
                 ):
        """
        :param pos0: 1D array with pos0: tth or q_vect
        :param delta_pos0: 1D array with delta pos0: max center-corner distance
        :param pos1: 1D array with pos1: chi
        :param delta_pos1: 1D array with max pos1: max center-corner distance, unused !
        :param bins: number of output bins (tth=100, chi=36 by default)
        :param pos0Range: minimum and maximum  of the 2th range
        :param pos1Range: minimum and maximum  of the chi range
        :param mask: array (of int8) with masked pixels with 1 (0=not masked)
        :param allow_pos0_neg: enforce the q<0 is usually not possible
        :param chiDiscAtPi: boolean; by default the chi_range is in the range ]-pi,pi[ set to 0 to have the range ]0,2pi[
        :param unit: can be 2th_deg or r_nm^-1 ...
        """
        cdef numpy.int32_t i, size, bin0, bin1
        self.size = pos0.size
        assert delta_pos0.size == self.size, "delta_pos0.size == self.size"
        assert pos1.size == self.size, "pos1 size"
        assert delta_pos1.size == self.size, "delta_pos1.size == self.size"
        self.chiDiscAtPi = 1 if chiDiscAtPi else 0
        self.allow_pos0_neg = allow_pos0_neg

        try:
            bins0, bins1 = tuple(bins)
        except:
            bins0 = bins1 = bins
        if bins0 <= 0:
            bins0 = 1
        if bins1 <= 0:
            bins1 = 1
        self.bins = (int(bins0), int(bins1))
        self.lut_size = 0
        if mask is not None:
            assert mask.size == self.size, "mask size"
            self.check_mask = True
            self.cmask = numpy.ascontiguousarray(mask.ravel(), dtype=numpy.int8)
            if mask_checksum:
                self.mask_checksum = mask_checksum
            else:
                self.mask_checksum = crc32(mask)
        else:
            self.check_mask = False
            self.mask_checksum = None

        self.cpos0 = numpy.ascontiguousarray(pos0.ravel(), dtype=numpy.float32)
        self.dpos0 = numpy.ascontiguousarray(delta_pos0.ravel(), dtype=numpy.float32)
        self.cpos0_sup = numpy.empty_like(self.cpos0)
        self.cpos0_inf = numpy.empty_like(self.cpos0)
        self.pos0Range = pos0Range
        self.pos1Range = pos1Range

        self.cpos1 = numpy.ascontiguousarray((pos1).ravel(), dtype=numpy.float32)
        self.dpos1 = numpy.ascontiguousarray((delta_pos1).ravel(), dtype=numpy.float32)
        self.cpos1_sup = numpy.empty_like(self.cpos1)
        self.cpos1_inf = numpy.empty_like(self.cpos1)
        self.calc_boundaries(pos0Range, pos1Range)
        self.delta0 = (self.pos0_max - self.pos0_min) / float(bins0)
        self.delta1 = (self.pos1_max - self.pos1_min) / float(bins1)
        self.lut_max_idx = None
        self._lut = None
        self.calc_lut()
        self.outPos0 = numpy.linspace(self.pos0_min + 0.5*self.delta0, self.pos0_maxin - 0.5 * self.delta0, bins0)
        self.outPos1 = numpy.linspace(self.pos1_min + 0.5*self.delta1, self.pos1_maxin - 0.5 * self.delta1, bins1)
        self.unit = unit
        # Calculated at export time to python
        self._lut_checksum = None

    @cython.boundscheck(False)
    @cython.wraparound(False)
    def calc_boundaries(self, pos0Range, pos1Range):
        """
        Called by constructor to calculate the boundaries and the bin position
        """

        cdef numpy.int32_t size = self.cpos0.size
        cdef bint check_mask = self.check_mask
        cdef numpy.int8_t[:] cmask
        cdef float[:] cpos0, dpos0, cpos0_sup, cpos0_inf
        cdef float[:] cpos1, dpos1, cpos1_sup, cpos1_inf,
        cdef float upper0, lower0, pos0_max, pos0_min, c0, d0
        cdef float upper1, lower1, pos1_max, pos1_min, c1, d1
        cdef bint allow_pos0_neg = self.allow_pos0_neg
        cdef bint chiDiscAtPi = self.chiDiscAtPi

        cpos0_sup = self.cpos0_sup
        cpos0_inf = self.cpos0_inf
        cpos0 = self.cpos0
        dpos0 = self.dpos0
        cpos1_sup = self.cpos1_sup
        cpos1_inf = self.cpos1_inf
        cpos1 = self.cpos1
        dpos1 = self.dpos1
        pos0_min = cpos0[0]
        pos0_max = cpos0[0]
        pos1_min = cpos1[0]
        pos1_max = cpos1[0]

        if check_mask:
            cmask = self.cmask
        with nogil:
            for idx in range(size):
                c0 = cpos0[idx]
                d0 = dpos0[idx]
                lower0 = c0 - d0
                upper0 = c0 + d0
                c1 = cpos1[idx]
                d1 = dpos1[idx]
                lower1 = c1 - d1
                upper1 = c1 + d1
                if not allow_pos0_neg and lower0<0:
                    lower0 = 0
                if upper1 > (2 - chiDiscAtPi) * pi:
                    upper1 = (2 - chiDiscAtPi) * pi
                if lower1 < (-chiDiscAtPi) * pi:
                    lower1 = (-chiDiscAtPi) * pi
                cpos0_sup[idx] = upper0
                cpos0_inf[idx] = lower0
                cpos1_sup[idx] = upper1
                cpos1_inf[idx] = lower1
                if not (check_mask and cmask[idx]):
                    if upper0 > pos0_max:
                        pos0_max = upper0
                    if lower0 < pos0_min:
                        pos0_min = lower0
                    if upper1 > pos1_max:
                        pos1_max = upper1
                    if lower1 < pos1_min:
                        pos1_min = lower1

        if pos0Range is not None and len(pos0Range) > 1:
            self.pos0_min = min(pos0Range)
            self.pos0_maxin = max(pos0Range)
        else:
            self.pos0_min = pos0_min
            self.pos0_maxin = pos0_max

        if (pos1Range is not None) and (len(pos1Range) > 1):
            self.pos1_min = min(pos1Range)
            self.pos1_maxin = max(pos1Range)
        else:
            self.pos1_min = pos1_min
            self.pos1_maxin = pos1_max

        if (not allow_pos0_neg) and self.pos0_min < 0:
            self.pos0_min = 0
        self.pos0_max = self.pos0_maxin * EPS32
        self.cpos0_sup = cpos0_sup
        self.cpos0_inf = cpos0_inf
        self.pos1_max = self.pos1_maxin * EPS32
        self.cpos1_sup = cpos1_sup
        self.cpos1_inf = cpos1_inf

    @cython.boundscheck(False)
    @cython.wraparound(False)
    @cython.cdivision(True)
    def calc_lut(self):
        'calculate the max number of elements in the LUT and populate it'
        cdef:
            float delta0 = self.delta0, pos0_min = self.pos0_min, min0, max0, fbin0_min, fbin0_max
            float delta1 = self.delta1, pos1_min = self.pos1_min, min1, max1, fbin1_min, fbin1_max
            numpy.int32_t bin0_min, bin0_max, bins0 = self.bins[0]
            numpy.int32_t bin1_min, bin1_max, bins1 = self.bins[1]
            numpy.int32_t k, idx, lut_size, i, j, size = self.size
            bint check_mask
            float[:] cpos0_sup = self.cpos0_sup
            float[:] cpos0_inf = self.cpos0_inf
            float[:] cpos1_inf = self.cpos1_inf
            float[:] cpos1_sup = self.cpos1_sup
            numpy.ndarray[numpy.int32_t, ndim = 2] outMax = numpy.zeros((bins0, bins1), dtype=numpy.int32)
            lut_point[:, :, :] lut
            numpy.int8_t[:] cmask
        if self.check_mask:
            cmask = self.cmask
            check_mask = True
        else:
            check_mask = False

#NOGIL
        with nogil:
            for idx in range(size):
                if (check_mask) and (cmask[idx]):
                    continue

                min0 = cpos0_inf[idx]
                max0 = cpos0_sup[idx]
                min1 = cpos1_inf[idx]
                max1 = cpos1_sup[idx]

                bin0_min = < numpy.int32_t > get_bin_number(min0, pos0_min, delta0)
                bin0_max = < numpy.int32_t > get_bin_number(max0, pos0_min, delta0)

                bin1_min = < numpy.int32_t > get_bin_number(min1, pos1_min, delta1)
                bin1_max = < numpy.int32_t > get_bin_number(max1, pos1_min, delta1)

                if (bin0_max < 0) or (bin0_min >= bins0) or (bin1_max < 0) or (bin1_min >= bins1):
                    continue

                if bin0_max >= bins0 :
                    bin0_max = bins0 - 1
                if bin0_min < 0:
                    bin0_min = 0
                if bin1_max >= bins1 :
                    bin1_max = bins1 - 1
                if bin1_min < 0:
                    bin1_min = 0

                for i in range(bin0_min, bin0_max + 1):
                    for j in range(bin1_min, bin1_max + 1):
                        outMax[i, j] += 1

        self.lut_size = lut_size = outMax.max()
        # just recycle the outMax array
        memset(&outMax[0,0], 0, bins0 * bins1 * sizeof(numpy.int32_t))

        lut_nbytes = bins0 * bins1 * lut_size * sizeof(lut_point)
        if (os.name == "posix") and ("SC_PAGE_SIZE" in os.sysconf_names) and ("SC_PHYS_PAGES" in os.sysconf_names):
            try:
                memsize = os.sysconf("SC_PAGE_SIZE") * os.sysconf("SC_PHYS_PAGES")
            except OSError:
                pass
            else:
                if memsize < lut_nbytes:
                    raise MemoryError("Lookup-table (%i, %i, %i) is %.3fGB whereas the memory of the system is only %s" %
                                      (bins0, bins1, lut_size, lut_nbytes, memsize))
        # else hope we have enough memory
        lut = view.array(shape=(bins0, bins1, lut_size), itemsize=sizeof(lut_point), format="if")
        memset(&lut[0, 0, 0], 0, lut_nbytes)

        # NOGIL
        with nogil:
            for idx in range(size):
                if (check_mask) and cmask[idx]:
                    continue

                min0 = cpos0_inf[idx]
                max0 = cpos0_sup[idx]
                min1 = cpos1_inf[idx]
                max1 = cpos1_sup[idx]

                fbin0_min = get_bin_number(min0, pos0_min, delta0)
                fbin0_max = get_bin_number(max0, pos0_min, delta0)
                fbin1_min = get_bin_number(min1, pos1_min, delta1)
                fbin1_max = get_bin_number(max1, pos1_min, delta1)

                bin0_min = <int> fbin0_min
                bin0_max = <int> fbin0_max
                bin1_min = <int> fbin1_min
                bin1_max = <int> fbin1_max

                if (bin0_max < 0) or (bin0_min >= bins0) or (bin1_max < 0) or (bin1_min >= bins1):
                    continue

                if bin0_max >= bins0:
                    bin0_max = bins0 - 1
                if bin0_min < 0:
                    bin0_min = 0
                if bin1_max >= bins1:
                    bin1_max = bins1 - 1
                if bin1_min < 0:
                    bin1_min = 0

                if bin0_min == bin0_max:
                    if bin1_min == bin1_max:
                        # All pixel is within a single bin
                        k = outMax[bin0_min, bin1_min]
                        lut[bin0_min, bin1_min, k].idx = idx
                        lut[bin0_min, bin1_min, k].coef = 1.0
                        outMax[bin0_min, bin1_min] = k+1

                    else:
                        # spread on more than 2 bins
                        deltaD = (< float > (bin1_min + 1)) - fbin1_min
                        deltaU = fbin1_max - bin1_max
                        deltaA = 1.0 / (fbin1_max - fbin1_min)

                        k = outMax[bin0_min, bin1_min]
                        lut[bin0_min, bin1_min, k].idx = idx
                        lut[bin0_min, bin1_min, k].coef = deltaA * deltaD
                        outMax[bin0_min, bin1_min] += 1

                        k = outMax[bin0_min, bin1_max]
                        lut[bin0_min, bin1_max, k].idx = idx
                        lut[bin0_min, bin1_max, k].coef = deltaA * deltaU
                        outMax[bin0_min, bin1_max] += 1

                        for j in range(bin1_min + 1, bin1_max):
                            k = outMax[bin0_min, j]
                            lut[bin0_min, j, k].idx = idx
                            lut[bin0_min, j, k].coef = deltaA
                            outMax[bin0_min, j] += 1

                else:
                    # spread on more than 2 bins in dim 0
                    if bin1_min == bin1_max:
                        # All pixel fall on 1 bins in dim 1
                        deltaA = 1.0 / (fbin0_max - fbin0_min)
                        deltaL = (< float > (bin0_min + 1)) - fbin0_min

                        k = outMax[bin0_min, bin1_min]
                        lut[bin0_min, bin1_min, k].idx = idx
                        lut[bin0_min, bin1_min, k].coef = deltaA * deltaL
                        outMax[bin0_min, bin1_min] = k+1

                        deltaR = fbin0_max - (< float > bin0_max)

                        k = outMax[bin0_max, bin1_min]
                        lut[bin0_max, bin1_min, k].idx = idx
                        lut[bin0_max, bin1_min, k].coef = deltaA * deltaR
                        outMax[bin0_max, bin1_min] += 1

                        for i in range(bin0_min + 1, bin0_max):
                            k = outMax[i, bin1_min]
                            lut[i, bin1_min, k].idx = idx
                            lut[i, bin1_min, k].coef = deltaA
                            outMax[i, bin1_min] += 1

                    else:
                        # spread on n pix in dim0 and m pixel in dim1:
                        deltaL = (< float > (bin0_min + 1)) - fbin0_min
                        deltaR = fbin0_max - (< float > bin0_max)
                        deltaD = (< float > (bin1_min + 1)) - fbin1_min
                        deltaU = fbin1_max - (< float > bin1_max)
                        deltaA = 1.0 / ((fbin0_max - fbin0_min) * (fbin1_max - fbin1_min))

                        k = outMax[bin0_min, bin1_min]
                        lut[bin0_min, bin1_min, k].idx = idx
                        lut[bin0_min, bin1_min, k].coef = deltaA * deltaL * deltaD
                        outMax[bin0_min, bin1_min] += 1

                        k = outMax[bin0_min, bin1_max]
                        lut[bin0_min, bin1_max, k].idx = idx
                        lut[bin0_min, bin1_max, k].coef = deltaA * deltaL * deltaU
                        outMax[bin0_min, bin1_max] += 1

                        k = outMax[bin0_max, bin1_min]
                        lut[bin0_max, bin1_min, k].idx = idx
                        lut[bin0_max, bin1_min, k].coef = deltaA * deltaR * deltaD
                        outMax[bin0_max, bin1_min] += 1

                        k = outMax[bin0_max, bin1_max]
                        lut[bin0_max, bin1_max, k].idx = idx
                        lut[bin0_max, bin1_max, k].coef = deltaA * deltaR * deltaU
                        outMax[bin0_max, bin1_max] += 1

                        for i in range(bin0_min + 1, bin0_max):
                            k = outMax[i, bin1_min]
                            lut[i, bin1_min, k].idx = idx
                            lut[i, bin1_min, k].coef = deltaA * deltaD
                            outMax[i, bin1_min] += 1

                            for j in range(bin1_min + 1, bin1_max):
                                k = outMax[i, j]
                                lut[i, j, k].idx = idx
                                lut[i, j, k].coef = deltaA
                                outMax[i, j] += 1

                            k = outMax[i, bin1_max]
                            lut[i, bin1_max, k].idx = idx
                            lut[i, bin1_max, k].coef = deltaA * deltaU
                            outMax[i, bin1_max] += 1

                        for j in range(bin1_min + 1, bin1_max):
                            k = outMax[bin0_min, j]
                            lut[bin0_min, j, k].idx = idx
                            lut[bin0_min, j, k].coef = deltaA * deltaL
                            outMax[bin0_min, j] += 1

                            k = outMax[bin0_max, j]
                            lut[bin0_max, j, k].idx = idx
                            lut[bin0_max, j, k].coef = deltaA * deltaR
                            outMax[bin0_max, j] += 1

        self.lut_max_idx = outMax
        self._lut = lut

    def get_lut(self):
        """Getter for the LUT as actual numpy array
        Hack against a bug in ref-counting under python2.6
        """
        cdef int rc_before, rc_after
        rc_before = sys.getrefcount(self._lut)
        cdef lut_point[:, :, :] lut = self._lut
        rc_after = sys.getrefcount(self._lut)
        cdef bint need_decref = NEED_DECREF and ((rc_after - rc_before) >= 2)
        shape = (self._lut.shape[0] * self._lut.shape[1], self._lut.shape[2])
        cdef numpy.ndarray[numpy.float64_t, ndim = 2] tmp_ary = numpy.empty(shape=shape, dtype=numpy.float64)
        memcpy(&tmp_ary[0,0], &lut[0,0,0], self._lut.nbytes)
        self._lut_checksum = crc32(tmp_ary)

        #Ugly against bug#89
        if need_decref and (sys.getrefcount(self._lut) >= rc_before+2):
            print("Warning: Decref needed")
            Py_XDECREF(<PyObject *> self._lut)

        return numpy.core.records.array(tmp_ary.view(dtype=dtype_lut),
                                        shape=shape, dtype=dtype_lut,
                                        copy=True)
    lut = property(get_lut)

    def get_lut_checksum(self):
        if self._lut_checksum is None:
            self.get_lut()
        return self._lut_checksum
    lut_checksum = property(get_lut_checksum)

    @cython.cdivision(True)
    @cython.boundscheck(False)
    @cython.wraparound(False)
    def integrate(self, weights,
                  dummy=None,
                  delta_dummy=None,
                  dark=None,
                  flat=None,
                  solidAngle=None,
                  polarization=None,
                  double normalization_factor=1.0):
        """
        Actually perform the 2D integration which in this case looks more like a matrix-vector product

        :param weights: input image
        :type weights: ndarray
        :param dummy: value for dead pixels (optional)
        :type dummy: float
        :param delta_dummy: precision for dead-pixel value in dynamic masking
        :type delta_dummy: float
        :param dark: array with the dark-current value to be subtracted (if any)
        :type dark: ndarray
        :param flat: array with the dark-current value to be divided by (if any)
        :type flat: ndarray
        :param solidAngle: array with the solid angle of each pixel to be divided by (if any)
        :type solidAngle: ndarray
        :param polarization: array with the polarization correction values to be divided by (if any)
        :type polarization: ndarray
        :param normalization_factor: divide the valid result by this value

        :return:  I(2d), edges0(1d), edges1(1d), weighted histogram(2d), unweighted histogram (2d)
        :rtype: 5-tuple of ndarrays

        """
        cdef:
            numpy.int32_t i = 0, j = 0, idx = 0, bins0 = self.bins[0], bins1 = self.bins[1], bins = bins0 * bins1, lut_size = self.lut_size, size = self.size, i0 = 0, i1 = 0
            double sum_data = 0, sum_count = 0, epsilon = 1e-10
            float data = 0, coef = 0, cdummy = 0, cddummy = 0
            bint do_dummy = False, do_dark = False, do_flat = False, do_polarization = False, do_solidAngle = False
            numpy.ndarray[numpy.float64_t, ndim = 2] outData = numpy.zeros(self.bins, dtype=numpy.float64)
            numpy.ndarray[numpy.float64_t, ndim = 2] outCount = numpy.zeros(self.bins, dtype=numpy.float64)
            numpy.ndarray[numpy.float32_t, ndim = 2] outMerge = numpy.zeros(self.bins, dtype=numpy.float32)
            float[:] cdata, tdata, cflat, cdark, csolidAngle, cpolarization
        # Ugly hack against bug #89
            int rc_before, rc_after
        rc_before = sys.getrefcount(self._lut)
        cdef lut_point[:, :, :] lut = self._lut
        rc_after = sys.getrefcount(self._lut)
        cdef bint need_decref = NEED_DECREF and ((rc_after - rc_before) >= 2)

        assert weights.size == size, "weights size"

        if dummy is not None:
            do_dummy = True
            cdummy = <float> float(dummy)
            if delta_dummy is None:
                cddummy = zerof
            else:
                cddummy = <float>float(delta_dummy)

        if flat is not None:
            do_flat = True
            assert flat.size == size, "flat-field array size"
            cflat = numpy.ascontiguousarray(flat.ravel(), dtype=numpy.float32)
        if dark is not None:
            do_dark = True
            assert dark.size == size, "dark current array size"
            cdark = numpy.ascontiguousarray(dark.ravel(), dtype=numpy.float32)
        if solidAngle is not None:
            do_solidAngle = True
            assert solidAngle.size == size, "Solid angle array size"
            csolidAngle = numpy.ascontiguousarray(solidAngle.ravel(), dtype=numpy.float32)
        if polarization is not None:
            do_polarization = True
            assert polarization.size == size, "polarization array size"
            cpolarization = numpy.ascontiguousarray(polarization.ravel(), dtype=numpy.float32)

        if (do_dark + do_flat + do_polarization + do_solidAngle):
            tdata = numpy.ascontiguousarray(weights.ravel(), dtype=numpy.float32)
            cdata = numpy.zeros(size, dtype=numpy.float32)
            if do_dummy:
                for i in prange(size, nogil=True, schedule="static"):
                    data = tdata[i]
                    if ((cddummy != 0) and (fabs(data - cdummy) > cddummy)) or ((cddummy == 0) and (data != cdummy)):
                        #Nota: -= and /= operatore are seen as reduction in cython parallel.
                        if do_dark:
                            data = data - cdark[i]
                        if do_flat:
                            data = data / cflat[i]
                        if do_polarization:
                            data = data / cpolarization[i]
                        if do_solidAngle:
                            data = data / csolidAngle[i]
                        cdata[i] += data
                    else:
                        # set all dummy_like values to cdummy. simplifies further processing
                        cdata[i] += cdummy
            else:
                for i in prange(size, nogil=True, schedule="static"):
                    data = tdata[i]
                    if do_dark:
                        data = data - cdark[i]
                    if do_flat:
                        data = data / cflat[i]
                    if do_polarization:
                        data = data / cpolarization[i]
                    if do_solidAngle:
                        data = data / csolidAngle[i]
                    cdata[i] += data
        else:
            if do_dummy:
                tdata = numpy.ascontiguousarray(weights.ravel(), dtype=numpy.float32)
                cdata = numpy.zeros(size, dtype=numpy.float32)
                for i in prange(size, nogil=True, schedule="static"):
                    data = tdata[i]
                    if ((cddummy != 0) and (fabs(data - cdummy) > cddummy)) or ((cddummy == 0) and (data != cdummy)):
                        cdata[i] += data
                    else:
                        cdata[i] += cdummy
            else:
                cdata = numpy.ascontiguousarray(weights.ravel(), dtype=numpy.float32)

        for i0 in prange(bins0, nogil=True, schedule="guided"):
            for i1 in range(bins1):
                sum_data = 0.0
                sum_count = 0.0
                for j in range(lut_size):
                    idx = lut[i0, i1, j].idx
                    coef = lut[i0, i1, j].coef
                    if idx <= 0 and coef <= 0.0:
                        continue
                    data = cdata[idx]
                    if do_dummy and data == cdummy:
                        continue

                    sum_data = sum_data + coef * data
                    sum_count = sum_count + coef
                outData[i0, i1] += sum_data
                outCount[i0, i1] += sum_count
                if sum_count > epsilon:
                    outMerge[i0, i1] += <float> (sum_data / sum_count / normalization_factor)
                else:
                    outMerge[i0, i1] += cdummy

        # Ugly against bug #89
        if need_decref and (sys.getrefcount(self._lut) >= rc_before + 2):
            Py_XDECREF(<PyObject *> self._lut)

        return outMerge.T, self.outPos0, self.outPos1, outData.T, outCount.T
<|MERGE_RESOLUTION|>--- conflicted
+++ resolved
@@ -32,11 +32,7 @@
 """
 __author__ = "Jerome Kieffer"
 __contact__ = "Jerome.kieffer@esrf.fr"
-<<<<<<< HEAD
 __date__ = "19/06/2017"
-=======
-__date__ = "15/06/2017"
->>>>>>> 7bf21806
 __status__ = "stable"
 __license__ = "MIT"
 import cython
