--- conflicted
+++ resolved
@@ -30,11 +30,7 @@
 __contact__ = "Jerome.Kieffer@ESRF.eu"
 __license__ = "MIT"
 __copyright__ = "European Synchrotron Radiation Facility, Grenoble, France"
-<<<<<<< HEAD
 __date__ = "26/08/2025"
-=======
-__date__ = "21/08/2025"
->>>>>>> b0af49e4
 __status__ = "stable"
 __docformat__ = 'restructuredtext'
 
@@ -547,7 +543,6 @@
         else:
             raise RuntimeError(f"Fallback method ... should no more be used: {method}")
         result._set_method(method)
-        result._set_dummy(self.empty)
         result._set_has_dark_correction(has_dark)
         result._set_has_flat_correction(has_flat)
         result._set_has_mask_applied(has_mask)
@@ -1169,7 +1164,6 @@
 
         result._set_sum_signal(signal2d)
         result._set_sum_normalization(norm2d)
-        result._set_dummy(self.empty)
         if error_model.do_variance:
             result._set_sum_normalization2(norm2d_sq)
             result._set_sum_variance(var2d)
@@ -1490,7 +1484,7 @@
                     elif (azimuth_range is not None) and cython_integr.pos1_range != (min(azimuth_range), max(azimuth_range)):
                         cython_reset = "azimuth_range requested and CSR's azimuth_range don't match"
                 if cython_reset:
-                    logger.info("ai.medfilt1d_ng: Resetting Cython integrator because %s", cython_reset)
+                    logger.info("AI.sigma_clip_ng: Resetting Cython integrator because %s", cython_reset)
                     split = method.split_lower
                     if split == "pseudo":
                         split = "full"
@@ -1548,7 +1542,7 @@
                         reset = "azimuth_range requested and CSR's azimuth_range don't match"
 
                 if reset:
-                    logger.info("ai.medfilt1d_ng: Resetting ocl_csr integrator because %s", reset)
+                    logger.info("ai.sigma_clip_ng: Resetting ocl_csr integrator because %s", reset)
                     csr_integr = self.engines[cython_method].engine
                     if method.impl_lower == "opencl":
                         try:
@@ -1955,7 +1949,7 @@
                     elif (azimuth_range is not None) and cython_integr.pos1_range != (min(azimuth_range), max(azimuth_range)):
                         cython_reset = "azimuth_range requested and CSR's azimuth_range don't match"
                 if cython_reset:
-                    logger.info("ai.sigma_clip: Resetting Cython integrator because %s", cython_reset)
+                    logger.info("AI.sigma_clip_ng: Resetting Cython integrator because %s", cython_reset)
                     split = method.split_lower
                     if split == "pseudo":
                         split = "full"
