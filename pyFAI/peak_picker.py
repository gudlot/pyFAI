#!/usr/bin/env python
# -*- coding: utf-8 -*-
#
#    Project: Azimuthal integration
#             https://github.com/silx-kit/pyFAI
#
#    Copyright (C) European Synchrotron Radiation Facility, Grenoble, France
#
#    Principal author:       Jérôme Kieffer (Jerome.Kieffer@ESRF.eu)
#
#    This program is free software: you can redistribute it and/or modify
#    it under the terms of the GNU General Public License as published by
#    the Free Software Foundation, either version 3 of the License, or
#    (at your option) any later version.
#
#    This program is distributed in the hope that it will be useful,
#    but WITHOUT ANY WARRANTY; without even the implied warranty of
#    MERCHANTABILITY or FITNESS FOR A PARTICULAR PURPOSE.  See the
#    GNU General Public License for more details.
#
#    You should have received a copy of the GNU General Public License
#    along with this program.  If not, see <http://www.gnu.org/licenses/>.
#

"""Semi-graphical tool for peak-picking and extracting visually control points
from an image with Debye-Scherer rings"""

from __future__ import print_function, absolute_import

__author__ = "Jérôme Kieffer"
__contact__ = "Jerome.Kieffer@ESRF.eu"
__license__ = "GPLv3+"
__copyright__ = "European Synchrotron Radiation Facility, Grenoble, France"
<<<<<<< HEAD
__date__ = "10/03/2017"
=======
__date__ = "06/03/2017"
>>>>>>> 93f53980
__status__ = "production"

import os
import sys
import threading
import logging
import gc
import operator
import numpy

try:
    from .gui import qt
except ImportError:
    qt = None

if qt is not None:
    from .gui.utils import update_fig, maximize_fig
    from .gui.matplotlib import matplotlib, pyplot, pylab
    from .gui import utils as gui_utils

import fabio
<<<<<<< HEAD
from .calibrant import ALL_CALIBRANTS, Calibrant
=======
from .calibrant import Calibrant, CALIBRANT_FACTORY
>>>>>>> 93f53980
from .blob_detection import BlobDetection
from .massif import Massif
from .ext.reconstruct import reconstruct
from .ext.watershed import InverseWatershed
from .utils import six

from .control_points import ControlPoints

logger = logging.getLogger("pyFAI.peak_picker")
if os.name != "nt":
    WindowsError = RuntimeError


################################################################################
# PeakPicker
################################################################################
class PeakPicker(object):
    """

    This class is in charge of peak picking, i.e. find bragg spots in the image
    Two methods can be used : massif or blob

    """
    VALID_METHODS = ["massif", "blob", "watershed"]
    help = ["Please select rings on the diffraction image. In parenthesis, some modified shortcuts for single button mouse (Apple):",
            " * Right-click (click+n):         try an auto find for a ring",
            " * Right-click + Ctrl (click+b):  create new group with one point",
            " * Right-click + Shift (click+v): add one point to current group",
            " * Right-click + m (click+m):     find more points for current group",
            " * Center-click or (click+d):     erase current group",
            " * Center-click + 1 or (click+1): erase closest point from current group"]

    def __init__(self, data, reconst=False, mask=None,
                 pointfile=None, calibrant=None, wavelength=None, detector=None,
                 method="massif"):
        """
        :param data: input image as numpy array
        :param reconst: shall masked part or negative values be reconstructed (wipe out problems with pilatus gaps)
        :param mask: area in which keypoints will not be considered as valid
        :param pointfile:
        """
        if isinstance(data, six.string_types):
            self.data = fabio.open(data).data.astype("float32")
        else:
            self.data = numpy.ascontiguousarray(data, numpy.float32)
        if mask is not None:
            mask = mask.astype(bool)
            view = self.data.ravel()
            flat_mask = mask.ravel()
            min_valid = view[numpy.where(flat_mask == False)].min()
            view[numpy.where(flat_mask)] = min_valid

        self.shape = self.data.shape
        self.points = ControlPoints(pointfile, calibrant=calibrant, wavelength=wavelength)
        self.fig = None
        self.fig2 = None
        self.fig2sp = None
        self.ax = None
        self.ct = None
        self.msp = None
        self.append_mode = None
        self.spinbox = None
        self.refine_btn = None
        self.ref_action = None
        self.sb_action = None
        self.reconstruct = reconst
        self.detector = detector
        self.mask = mask
        self.massif = None  # used for massif detection
        self.blob = None  # used for blob   detection
        self.watershed = None  # used for inverse watershed
        self._sem = threading.Semaphore()
#        self._semGui = threading.Semaphore()
        self.mpl_connectId = None
        self.defaultNbPoints = 100
        self._init_thread = None
        self.point_filename = None
        self.callback = None
        self.method = None
        if method not in self.VALID_METHODS:
            logger.error("Not a valid peak-picker method: %s should be part of %s", method, self.VALID_METHODS)
            method = self.VALID_METHODS[0]
        self.init(method, False)

    def init(self, method, sync=True):
        """
        Unified initializer
        """
        assert method in self.VALID_METHODS
        if method != self.method:
            self.__getattribute__("_init_" + method)(sync)
            self.method = method

    def sync_init(self):
        if self._init_thread:
            self._init_thread.join()

    def _init_massif(self, sync=True):
        """
        Initialize PeakPicker for massif based detection
        """
        if self.reconstruct:
            if self.mask is None:
                self.mask = self.data < 0
            data = reconstruct(self.data, self.mask)
        else:
            data = self.data
        self.massif = Massif(data)
        self._init_thread = threading.Thread(target=self.massif.getLabeledMassif, name="massif_process")
        self._init_thread.start()
        if sync:
            self._init_thread.join()

    def _init_blob(self, sync=True):
        """
        Initialize PeakPicker for blob based detection
        """
        if self.mask is not None:
            self.blob = BlobDetection(self.data, mask=self.mask)
        else:
            self.blob = BlobDetection(self.data, mask=(self.data < 0))
        self._init_thread = threading.Thread(target=self.blob.process, name="blob_process")
        self._init_thread.start()
        if sync:
            self._init_thread.join()

    def _init_watershed(self, sync=True):
        """
        Initialize PeakPicker for watershed based detection
        """
        self.watershed = InverseWatershed(self.data)
        self._init_thread = threading.Thread(target=self.watershed.init, name="iw_init")
        self._init_thread.start()
        if sync:
            self._init_thread.join()

    def peaks_from_area(self, **kwargs):
        """
        Return the list of peaks within an area

        :param mask: 2d array with mask.
        :param Imin: minimum of intensity above the background to keep the point
        :param keep: maximum number of points to keep
        :param method: enforce the use of detection using "massif" or "blob" or "watershed"
        :param ring: ring number to which assign the  points
        :param dmin: minimum distance between two peaks (in pixels)
        :param seed: good starting points.
        :return: list of peaks [y,x], [y,x], ...]
        """
        method = kwargs.get("method")
        ring = kwargs.get("ring", 0)
        if not method:
            method = self.method
        else:
            self.init(method, True)

        obj = self.__getattribute__(method)

        points = obj.peaks_from_area(**kwargs)
        if points:
            gpt = self.points.append(points, ring)
            if self.fig:
                npl = numpy.array(points)
                gpt.plot = self.ax.plot(npl[:, 1], npl[:, 0], "o", scalex=False, scaley=False)
                pt0x = gpt.points[0][1]
                pt0y = gpt.points[0][0]
                gpt.annotate = self.ax.annotate(gpt.label, xy=(pt0x, pt0y), xytext=(pt0x + 10, pt0y + 10),
                                                weight="bold", size="large", color="black",
                                                arrowprops=dict(facecolor='white', edgecolor='white'))
                update_fig(self.fig)
        return points

    def reset(self):
        """
        Reset control point and graph (if needed)
        """
        self.points.reset()
        if self.fig and self.ax:
            # empty annotate and plots
            if len(self.ax.texts) > 0:
                self.ax.texts = []
            if len(self.ax.lines) > 0:
                self.ax.lines = []
            # Redraw the image
            if not gui_utils.main_loop:
                self.fig.show()
            update_fig(self.fig)

    def gui(self, log=False, maximize=False, pick=True):
        """
        :param log: show z in log scale
        """
        if self.fig is None:
            self.fig = pyplot.figure()
            self.fig.subplots_adjust(right=0.75)
            # add 3 subplots at the same position for debye-sherrer image, contour-plot and massif contour
            self.ax = self.fig.add_subplot(111)
            self.ct = self.fig.add_subplot(111)
            self.msp = self.fig.add_subplot(111)
            toolbar = self.fig.canvas.toolbar
            toolbar.addSeparator()

            a = toolbar.addAction('Opts', self.on_option_clicked)
            a.setToolTip('open options window')
            if pick:
                label = qt.QLabel("Ring #", toolbar)
                toolbar.addWidget(label)
                self.spinbox = qt.QSpinBox(toolbar)
                self.spinbox.setMinimum(0)
                self.sb_action = toolbar.addWidget(self.spinbox)
                a = toolbar.addAction('Refine', self.on_refine_clicked)
                a.setToolTip('switch to refinement mode')
                self.ref_action = a
                self.mpl_connectId = self.fig.canvas.mpl_connect('button_press_event', self.onclick)

        if log:
            data_disp = numpy.log1p(self.data - self.data.min())
            txt = 'Log colour scale (skipping lowest/highest per mille)'
        else:
            data_disp = self.data
            txt = 'Linear colour scale (skipping lowest/highest per mille)'

        # skip lowest and highest per mille of image values via vmin/vmax
        sorted_ = data_disp.flatten()  # explicit copy
        sorted_.sort()
        show_min = sorted_[int(round(1e-3 * (sorted_.size - 1)))]
        show_max = sorted_[int(round(0.999 * (sorted_.size - 1)))]
        im = self.ax.imshow(data_disp, vmin=show_min, vmax=show_max,
                            origin="lower", interpolation="nearest",
                            )
        self.ax.set_ylabel('y in pixels')
        self.ax.set_xlabel('x in pixels')

        if self.detector:
            s1, s2 = self.data.shape
            s1 -= 1
            s2 -= 1
            self.ax.set_xlim(0, s2)
            self.ax.set_ylim(0, s1)
            d1 = numpy.array([0, s1, s1, 0])
            d2 = numpy.array([0, 0, s2, s2])
            p1, p2, _ = self.detector.calc_cartesian_positions(d1=d1, d2=d2)
            ax = self.fig.add_subplot(1, 1, 1,
                                      xbound=False,
                                      ybound=False,
                                      xlabel=r'dim2 ($\approx m$)',
                                      ylabel=r'dim1 ($\approx m$)',
                                      xlim=(p2.min(), p2.max()),
                                      ylim=(p1.min(), p1.max()),
                                      aspect='equal',
                                      zorder=-1)
            ax.xaxis.set_label_position('top')
            ax.yaxis.set_label_position('right')
            ax.yaxis.label.set_color('blue')
            ax.xaxis.label.set_color('blue')
            ax.tick_params(colors="blue", labelbottom='off', labeltop='on',
                           labelleft='off', labelright='on')
            # ax.autoscale_view(False, False, False)

        else:
            _cbar = self.fig.colorbar(im, label=txt)
        # self.ax.autoscale_view(False, False, False)
        update_fig(self.fig)
        if maximize:
            maximize_fig(self.fig)
        if not gui_utils.main_loop:
            self.fig.show()

    def load(self, filename):
        """
        load a filename and plot data on the screen (if GUI)
        """
        self.points.load(filename)
        self.display_points()

    def display_points(self, minIndex=0, reset=False):
        """
        display all points and their ring annotations
        :param minIndex: ring index to start with
        :param reset: remove all point before re-displaying them
        """
        if self.ax is not None:
            if reset:
                self.ax.texts = []
                self.ax.lines = []

            for _lbl, gpt in self.points._groups.items():
                idx = gpt.ring
                if idx < minIndex:
                    continue
                if len(gpt) > 0:
                    pt0x = gpt.points[0][1]
                    pt0y = gpt.points[0][0]
                    gpt.annotate = self.ax.annotate(gpt.label, xy=(pt0x, pt0y), xytext=(pt0x + 10, pt0y + 10),
                                                    weight="bold", size="large", color="black",
                                                    arrowprops=dict(facecolor='white', edgecolor='white'))
                    npl = numpy.array(gpt.points)
                    gpt.plot = self.ax.plot(npl[:, 1], npl[:, 0], "o", scalex=False, scaley=False)

    def remove_grp(self, lbl):
        """
        remove a group of points

        :param lbl: label of the group of points
        """
        gpt = self.points.pop(lbl=lbl)
        if gpt and self.ax:
            print(gpt.annotate)
            if gpt.annotate in self.ax.texts:
                self.ax.texts.remove(gpt.annotate)
            for plot in gpt.plot:
                    if plot in self.ax.lines:
                        self.ax.lines.remove(plot)
            update_fig(self.fig)

    def onclick(self, event):
        """
        Called when a mouse is clicked
        """
        def annontate(x, x0=None, idx=None, gpt=None):
            """
            Call back method to annotate the figure while calculation are going on ...
            :param x: coordinates
            :param x0: coordinates of the starting point
            :param gpt: group of point, instance of PointGroup
            TODO
            """
            if x0 is None:
                annot = self.ax.annotate(".", xy=(x[1], x[0]), weight="bold", size="large", color="black")
            else:
                if gpt:
                    annot = self.ax.annotate(gpt.label, xy=(x[1], x[0]), xytext=(x0[1], x0[0]),
                                             weight="bold", size="large", color="black",
                                             arrowprops=dict(facecolor='white', edgecolor='white'),)
                    gpt.annotate = annot
                else:
                    annot = self.ax.annotate("%i" % (len(self.points)), xy=(x[1], x[0]), xytext=(x0[1], x0[0]),
                                             weight="bold", size="large", color="black",
                                             arrowprops=dict(facecolor='white', edgecolor='white'),)
                update_fig(self.fig)
            return annot

        def common_creation(points, gpt=None):
            """
            plot new set of points

            :param points: list of points
            :param gpt: : group of point, instance of PointGroup
            """
            if points:
                if not gpt:
                    gpt = self.points.append(points, ring=self.spinbox.value())
                npl = numpy.array(points)
                gpt.plot = self.ax.plot(npl[:, 1], npl[:, 0], "o", scalex=False, scaley=False)
                update_fig(self.fig)
            sys.stdout.flush()
            return gpt

        def new_grp(event):
            " * new_grp Right-click (click+n):         try an auto find for a ring"
            # ydata is a float, and matplotlib display pixels centered.
            # we use floor (int cast) instead of round to avoid use of
            # banker's rounding
            ypix, xpix = int(event.ydata + 0.5), int(event.xdata + 0.5)
            points = self.massif.find_peaks([ypix, xpix],
                                            self.defaultNbPoints,
                                            None, self.massif_contour)
            if points:
                gpt = common_creation(points)
                annontate(points[0], [ypix, xpix], gpt=gpt)
                logger.info("Created group #%2s with %i points", gpt.label, len(gpt))
            else:
                logger.warning("No peak found !!!")

        def single_point(event):
            " * Right-click + Ctrl (click+b):  create new group with one single point"
            ypix, xpix = int(event.ydata + 0.5), int(event.xdata + 0.5)
            newpeak = self.massif.nearest_peak([ypix, xpix])
            if newpeak:
                gpt = common_creation([newpeak])
                annontate(newpeak, [ypix, xpix], gpt=gpt)
                logger.info("Create group #%2s with single point x=%5.1f, y=%5.1f", gpt.label, newpeak[1], newpeak[0])
            else:
                logger.warning("No peak found !!!")

        def append_more_points(event):
            " * Right-click + m (click+m):     find more points for current group"
            gpt = self.points.get(self.spinbox.value())
            if not gpt:
                new_grp(event)
                return
            if gpt.plot:
                if gpt.plot[0] in self.ax.lines:
                    self.ax.lines.remove(gpt.plot[0])

            update_fig(self.fig)
            # matplotlib coord to pixel coord, avoinding use of banker's round
            ypix, xpix = int(event.ydata + 0.5), int(event.xdata + 0.5)
            # need to annotate only if a new group:
            listpeak = self.massif.find_peaks([ypix, xpix],
                                              self.defaultNbPoints, None,
                                              self.massif_contour)
            if listpeak:
                gpt.points += listpeak
                logger.info("Added %i points to group #%2s (now %i points)", len(listpeak), len(gpt.label), len(gpt))
            else:
                logger.warning("No peak found !!!")
            common_creation(gpt.points, gpt)

        def append_1_point(event):
            " * Right-click + Shift (click+v): add one point to current group"
            gpt = self.points.get(self.spinbox.value())
            if not gpt:
                new_grp(event)
                return
            if gpt.plot:
                if gpt.plot[0] in self.ax.lines:
                    self.ax.lines.remove(gpt.plot[0])
            update_fig(self.fig)
            # matplotlib coord to pixel coord, avoinding use of banker's round
            ypix, xpix = int(event.ydata + 0.5), int(event.xdata + 0.5)
            newpeak = self.massif.nearest_peak([ypix, xpix])
            if newpeak:
                gpt.points.append(newpeak)
                logger.info("x=%5.1f, y=%5.1f added to group #%2s", newpeak[1], newpeak[0], gpt.label)
            else:
                logger.warning("No peak found !!!")
            common_creation(gpt.points, gpt)

        def erase_grp(event):
            " * Center-click or (click+d):     erase current group"
            ring = self.spinbox.value()
            gpt = self.points.pop(ring)
            if not gpt:
                logger.warning("No group of points for ring %s", ring)
                return
#            print("Remove group from ring %s label %s" % (ring, gpt.label))
            if gpt.annotate:
                if gpt.annotate in self.ax.texts:
                    self.ax.texts.remove(gpt.annotate)
            if gpt.plot:
                if gpt.plot[0] in self.ax.lines:
                    self.ax.lines.remove(gpt.plot[0])
            if len(gpt) > 0:
                logger.info("Removing group #%2s containing %i points", gpt.label, len(gpt))
            else:
                logger.info("No groups to remove")
            update_fig(self.fig)
            sys.stdout.flush()

        def erase_1_point(event):
            " * Center-click + 1 or (click+1): erase closest point from current group"
            ring = self.spinbox.value()
            gpt = self.points.get(ring)
            if not gpt:
                logger.warning("No group of points for ring %s", ring)
                return
#            print("Remove 1 point from group from ring %s label %s" % (ring, gpt.label))
            if gpt.annotate:
                if gpt.annotate in self.ax.texts:
                    self.ax.texts.remove(gpt.annotate)
            if gpt.plot:
                if gpt.plot[0] in self.ax.lines:
                    self.ax.lines.remove(gpt.plot[0])
            if len(gpt) > 1:
                # delete single closest point from current group
                # matplotlib coord to pixel coord, avoinding use of banker's round
                y0, x0 = int(event.ydata + 0.5), int(event.xdata + 0.5)
                distsq = [((p[1] - x0) ** 2 + (p[0] - y0) ** 2) for p in gpt.points]
                # index and distance of smallest distance:
                indexMin = min(enumerate(distsq), key=operator.itemgetter(1))
                removedPt = gpt.points.pop(indexMin[0])
                logger.info("x=%5.1f, y=%5.1f removed from group #%2s (%i points left)", removedPt[1], removedPt[0], gpt.label, len(gpt))
                # annotate (new?) 1st point and add remaining points back
                pt = (gpt.points[0][0], gpt.points[0][1])
                gpt.annotate = annontate(pt, (pt[0] + 10, pt[1] + 10))
                npl = numpy.array(gpt.points)
                gpt.plot = self.ax.plot(npl[:, 1], npl[:, 0], "o", scalex=False, scaley=False)
            elif len(gpt) == 1:
                logger.info("Removing group #%2s containing 1 point", gpt.label)
                gpt = self.points.pop(ring)
            else:
                logger.info("No groups to remove")
            update_fig(self.fig)
            sys.stdout.flush()

        with self._sem:
            logger.debug("Button: %i, Key modifier: %s", event.button, event.key)

            if ((event.button == 3) and (event.key == 'shift')) or \
               ((event.button == 1) and (event.key == 'v')):
                # if 'shift' pressed add nearest maximum to the current group
                append_1_point(event)
            elif ((event.button == 3) and (event.key == 'control')) or\
                 ((event.button == 1) and (event.key == 'b')):
                # if 'control' pressed add nearest maximum to a new group
                single_point(event)
            elif (event.button in [1, 3]) and (event.key == 'm'):
                append_more_points(event)
            elif (event.button == 3) or ((event.button == 1) and (event.key == 'n')):
                # create new group
                new_grp(event)

            elif (event.key == "1") and (event.button in [1, 2]):
                erase_1_point(event)
            elif (event.button == 2) or (event.button == 1 and event.key == "d"):
                erase_grp(event)
            else:
                logger.info("Unknown combination: Button: %i, Key modifier: %s", event.button, event.key)

    def finish(self, filename=None, callback=None):
        """
        Ask the ring number for the given points

        :param filename: file with the point coordinates saved
        """
        logging.info(os.linesep.join(self.help))
        if not callback:
            if not self.points.calibrant.dSpacing:
                logger.error("Calibrant has no line ! check input parameters please, especially the '-c' option")
                print(CALIBRANT_FACTORY)
                raise RuntimeError("Invalid calibrant")
            six.moves.input("Please press enter when you are happy with your selection" + os.linesep)
            # need to disconnect 'button_press_event':
            self.fig.canvas.mpl_disconnect(self.mpl_connectId)
            self.mpl_connectId = None
            print("Now fill in the ring number. Ring number starts at 0, like point-groups.")
            self.points.readRingNrFromKeyboard()
            if filename is not None:
                self.points.save(filename)
            return self.points.getWeightedList(self.data)
        else:
            self.point_filename = filename
            self.callback = callback
            gui_utils.main_loop = True
            # MAIN LOOP
            pylab.show()

    def contour(self, data, cmap="autumn", linewidths=2, linestyles="dashed"):
        """
        Overlay a contour-plot

        :param data: 2darray with the 2theta values in radians...
        """
        if self.fig is None:
            logging.warning("No diffraction image available => not showing the contour")
        else:
            while len(self.msp.images) > 1:
                self.msp.images.pop()
            while len(self.ct.images) > 1:
                self.ct.images.pop()
            while len(self.ct.collections) > 0:
                self.ct.collections.pop()

            tth_max = data.max()
            tth_min = data.min()
            if self.points.calibrant:
                angles = [i for i in self.points.calibrant.get_2th()
                          if (i is not None) and (i >= tth_min) and (i <= tth_max)]
                if not angles:
                    angles = None
            else:
                angles = None
            try:
                xlim, ylim = self.ax.get_xlim(), self.ax.get_ylim()
                if not isinstance(cmap, matplotlib.colors.Colormap):
                    cmap = matplotlib.cm.get_cmap(cmap)
                self.ct.contour(data, levels=angles, cmap=cmap, linewidths=linewidths, linestyles=linestyles)
                self.ax.set_xlim(xlim)
                self.ax.set_ylim(ylim)
                print("Visually check that the overlaid dashed curve on the Debye-Sherrer rings of the image")
                print("Check also for correct indexing of rings")
            except MemoryError:
                logging.error("Sorry but your computer does NOT have enough memory to display the 2-theta contour plot")
            except ValueError:
                logging.error("No contour-plot to display !")
            update_fig(self.fig)

    def massif_contour(self, data):
        """
        Overlays a mask over a diffraction image

        :param data: mask to be overlaid
        """

        if self.fig is None:
            logging.error("No diffraction image available => not showing the contour")
        else:
            tmp = 100 * numpy.logical_not(data)
            mask = numpy.zeros((data.shape[0], data.shape[1], 4), dtype="uint8")

            mask[:, :, 0] = tmp
            mask[:, :, 1] = tmp
            mask[:, :, 2] = tmp
            mask[:, :, 3] = tmp
            while len(self.msp.images) > 1:
                self.msp.images.pop()
            try:
                xlim, ylim = self.ax.get_xlim(), self.ax.get_ylim()
                self.msp.imshow(mask, cmap="gray", origin="lower", interpolation="nearest")
                self.ax.set_xlim(xlim)
                self.ax.set_ylim(ylim)
            except MemoryError:
                logging.error("Sorry but your computer does NOT have enough memory to display the massif plot")
            update_fig(self.fig)

    def closeGUI(self):
        if self.fig is not None:
            self.fig.clear()
            self.fig = None
            gc.collect()

    def on_plus_pts_clicked(self, *args):
        """
        callback function
        """
        self.append_mode = True
        print(self.append_mode)

    def on_minus_pts_clicked(self, *args):
        """
        callback function
        """
        self.append_mode = False
        print(self.append_mode)

    def on_option_clicked(self, *args):
        """
        callback function
        """
        print("Option!")

    def on_refine_clicked(self, *args):
        """
        callback function
        """
        print("refine, now!")
        self.sb_action.setDisabled(True)
        self.ref_action.setDisabled(True)
        self.spinbox.setEnabled(False)
        self.mpl_connectId = None
        self.fig.canvas.mpl_disconnect(self.mpl_connectId)
        pylab.ion()
        if self.point_filename:
            self.points.save(self.point_filename)
        if self.callback:
            self.callback(self.points.getWeightedList(self.data))


################################################################################
# ControlPoints
################################################################################
class ControlPoints(object):
    """
    This class contains a set of control points with (optionally) their ring number hence d-spacing and diffraction  2Theta angle ...
    """
    def __init__(self, filename=None, calibrant=None, wavelength=None):
        self._sem = threading.Semaphore()
        self._groups = {}
        self.calibrant = Calibrant(wavelength=wavelength)
        if filename is not None:
            self.load(filename)
        have_spacing = False
        for i in self.dSpacing:
            have_spacing = have_spacing or i
        if (not have_spacing) and (calibrant is not None):
            if isinstance(calibrant, Calibrant):
                self.calibrant = calibrant
            elif type(calibrant) in types.StringTypes:
                if calibrant in CALIBRANT_FACTORY:
                    self.calibrant = CALIBRANT_FACTORY(calibrant)
                elif os.path.isfile(calibrant):
                    self.calibrant = Calibrant(calibrant)
                else:
                    logger.error("Unable to handle such calibrant: %s", calibrant)
            elif isinstance(self.dSpacing, (numpy.ndarray, list, tuple, array)):
                self.calibrant = Calibrant(dSpacing=list(calibrant))
            else:
                logger.error("Unable to handle such calibrant: %s", calibrant)
        if not self.calibrant.wavelength:
            self.calibrant.set_wavelength(wavelength)

    def __repr__(self):
        self.check()
        lstOut = ["ControlPoints instance containing %i group of point:" % len(self)]
        if self.calibrant:
            lstOut.append(self.calibrant.__repr__())
        labels = list(self._groups.keys())
        labels.sort(key=lambda item: self._groups[item].code)
        lstOut.append("Containing %s groups of points:" % len(labels))
        for lbl in labels:
            lstOut.append(str(self._groups[lbl]))
        return os.linesep.join(lstOut)

    def __len__(self):
        return len(self._groups)

    def check(self):
        """
        check internal consistency of the class
        """
        pass

    def reset(self):
        """
        remove all stored values and resets them to default
        """
        with self._sem:
            self._groups = {}
            PointGroup.reset_label()

    def append(self, points, ring=None, annotate=None, plot=None):
        """
        :param point: list of points
        :param ring: ring number
        :param annotate: matplotlib.annotate reference
        :param plot: matplotlib.plot reference
        :return: PointGroup instance
        """
        with self._sem:
            gpt = PointGroup(points, ring, annotate, plot)
            self._groups[gpt.label] = gpt
        return gpt

    def append_2theta_deg(self, points, angle=None, ring=None):
        """
        :param point: list of points
        :param angle: 2-theta angle in degrees
        """
        if angle:
            self.append(points, numpy.deg2rad(angle), ring)
        else:
            self.append(points, None, ring)

    def get(self, ring=None):
        """
        retireves the last set of points for a given ring (by default the last)

        :param ring: index of ring to search for
        """
        out = None
        with self._sem:
            if (ring is None):
                lst = list(self._groups.keys())
                lst.sort(key=lambda item: self._groups[item].code)
                if not lst:
                    logger.warning("No group in ControlPoints.get")
                    return
                lbl = lst[-1]
            else:
                lst = [l for l, gpt in self._groups.items() if gpt.ring == ring]
                lst.sort(key=lambda item: self._groups[item].code)
                if not lst:
                    logger.warning("No group for ring %s in ControlPoints.get", ring)
                    return
                lbl = lst[-1]
            if lbl in self._groups:
                out = self._groups.get(lbl)
            else:
                logger.warning("No such group %s in ControlPoints.pop", lbl)
        return out

    def pop(self, ring=None, lbl=None):
        """
        Remove the set of points, either from its code or from a given ring (by default the last)

        :param ring: index of ring of which remove the last group
        :param lbl: code of the ring to remove
        """
        out = None
        with self._sem:
            if lbl is None:
                if (ring is None):
                    lst = list(self._groups.keys())
                    lst.sort(key=lambda item: self._groups[item].code)
                    if not lst:
                        logger.warning("No group in ControlPoints.pop")
                        return
                    lbl = lst[-1]
                else:
                    lst = [l for l, gpt in self._groups.items() if gpt.ring == ring]
                    lst.sort(key=lambda item: self._groups[item].code)
                    if not lst:
                        logger.warning("No group for ring %s in ControlPoints.pop", ring)
                        return
                    lbl = lst[-1]
            if lbl in self._groups:
                out = self._groups.pop(lbl)
            else:
                logger.warning("No such group %s in ControlPoints.pop", lbl)
        return out

    def save(self, filename):
        """
        Save a set of control points to a file
        :param filename: name of the file
        :return: None
        """
        self.check()
        with self._sem:
            lstOut = ["# set of control point used by pyFAI to calibrate the geometry of a scattering experiment",
                      "#angles are in radians, wavelength in meter and positions in pixels"]
            if self.calibrant:
                lstOut.append("calibrant: %s" % self.calibrant)
            if self.calibrant.wavelength is not None:
                lstOut.append("wavelength: %s" % self.calibrant.wavelength)
            lstOut.append("dspacing:" + " ".join([str(i) for i in self.calibrant.dSpacing]))
            lst = list(self._groups.keys())
            lst.sort(key=lambda item: self._groups[item].code)
            tth = self.calibrant.get_2th()
            for idx, lbl in enumerate(lst):
                gpt = self._groups[lbl]
                ring = gpt.ring
                lstOut.append("")
                lstOut.append("New group of points: %i" % idx)
                if ring < len(tth):
                    lstOut.append("2theta: %s" % tth[ring])
                lstOut.append("ring: %s" % ring)
                for point in gpt.points:
                    lstOut.append("point: x=%s y=%s" % (point[1], point[0]))
            with open(filename, "w") as f:
                f.write("\n".join(lstOut))

    def load(self, filename):
        """
        load all control points from a file
        """
        if not os.path.isfile(filename):
            logger.error("ControlPoint.load: No such file %s", filename)
            return
        self.reset()
        ring = None
        points = []
        calibrant = None
        wavelength = None
        dspacing = []

        for line in open(filename, "r"):
            if line.startswith("#"):
                continue
            elif ":" in line:
                key, value = line.split(":", 1)
                value = value.strip()
                key = key.strip().lower()
                if key == "calibrant":
                    words = value.split()
                    if words[0] in CALIBRANT_FACTORY:
                        calibrant = CALIBRANT_FACTORY(words[0])
                    try:
                        wavelength = float(words[-1])
                        calibrant.set_wavelength(wavelength)
                    except Exception as error:
                        logger.error("ControlPoints.load: unable to convert to float %s (wavelength): %s", value, error)
                elif key == "wavelength":
                    try:
                        wavelength = float(value)
                    except Exception as error:
                        logger.error("ControlPoints.load: unable to convert to float %s (wavelength): %s", value, error)
                elif key == "dspacing":
                    for val in value.split():
                        try:
                            fval = float(val)
                        except Exception:
                            fval = None
                        dspacing.append(fval)
                elif key == "ring":
                    if value.lower() == "none":
                        ring = None
                    else:
                        try:
                            ring = int(value)
                        except Exception as error:
                            logger.error("ControlPoints.load: unable to convert to int %s (ring): %s", value, error)
                elif key == "point":
                    vx = None
                    vy = None
                    if "x=" in value:
                        vx = value[value.index("x=") + 2:].split()[0]
                    if "y=" in value:
                        vy = value[value.index("y=") + 2:].split()[0]
                    if (vx is not None) and (vy is not None):
                        try:
                            x = float(vx)
                            y = float(vy)
                        except Exception as error:
                            logger.error("ControlPoints.load: unable to convert to float %s (point): %s", value, error)
                        else:
                            points.append([y, x])
                elif key.startswith("new"):
                    if len(points) > 0:
                        with self._sem:
                            gpt = PointGroup(points, ring)
                            self._groups[gpt.label] = gpt
                            points = []
                            ring = None
                elif key in ["2theta"]:
                    # Deprecated keys
                    pass
                else:
                    logger.error("Unknown key: %s", key)
        if len(points) > 0:
            with self._sem:
                gpt = PointGroup(points, ring)
                self._groups[gpt.label] = gpt
        # Update calibrant if needed.
        if not calibrant and dspacing:
            calibrant = Calibrant()
            calibrant.dSpacing = dspacing
        if calibrant and calibrant.wavelength is None and wavelength:
            calibrant.wavelength = wavelength
        if calibrant:
            self.calibrant = calibrant

    def getList2theta(self):
        """
        Retrieve the list of control points suitable for geometry refinement
        """
        lstOut = []
        tth = self.calibrant.get_2th()
        for gpt in self._groups:
            if gpt.ring < len(tth):
                tthi = tth[gpt.ring]
                lstOut += [[pt[0], pt[1], tthi] for pt in gpt.points]
        return lstOut

    def getListRing(self):
        """
        Retrieve the list of control points suitable for geometry refinement with ring number
        """
        lstOut = []
        for gpt in self._groups.values():
            lstOut += [[pt[0], pt[1], gpt.ring] for pt in gpt.points]
        return lstOut
    getList = getListRing

    def getWeightedList(self, image):
        """
        Retrieve the list of control points suitable for geometry refinement with ring number and intensities
        :param image:
        :return: a (x,4) array with pos0, pos1, ring nr and intensity

        #TODO: refine the value of the intensity using 2nd order polynomia
        """
        lstOut = []
        for gpt in self._groups.values():
            lstOut += [[pt[0], pt[1], gpt.ring, image[int(pt[0] + 0.5), int(pt[1] + 0.5)]] for pt in gpt.points]
        return lstOut

    def readRingNrFromKeyboard(self):
        """
        Ask the ring number values for the given points
        """
        lastRing = None
        lst = list(self._groups.keys())
        lst.sort(key=lambda item: self._groups[item].code)
        for lbl in lst:
            bOk = False
            gpt = self._groups[lbl]
            while not bOk:
                defaultRing = 0
                ring = gpt.ring
                if ring is not None:
                    defaultRing = ring
                elif lastRing is not None:
                    defaultRing = lastRing + 1
                res = six.moves.input("Point group #%2s (%i points)\t (%6.1f,%6.1f) \t [default=%s] Ring# " % (lbl, len(gpt), gpt.points[0][1], gpt.points[0][0], defaultRing)).strip()
                if res == "":
                    res = defaultRing
                try:
                    inputRing = int(res)
                except (ValueError, TypeError):
                    logging.error("I did not understand the ring number you entered")
                else:
                    if inputRing >= 0 and inputRing < len(self.calibrant.dSpacing):
                        lastRing = ring
                        gpt.ring = inputRing
                        bOk = True
                    else:
                        logging.error("Invalid ring number %i (range 0 -> %2i)", inputRing, len(self.calibrant.dSpacing) - 1)

    def setWavelength_change2th(self, value=None):
        with self._sem:
            if self.calibrant is None:
                self.calibrant = Calibrant()
            self.calibrant.setWavelength_change2th(value)

    def setWavelength_changeDs(self, value=None):
        """
        This is probably not a good idea, but who knows !
        """
        with self._sem:
            if value:
                if self.calibrant is None:
                    self.calibrant = Calibrant()
                self.calibrant.setWavelength_changeDs(value)

    def set_wavelength(self, value=None):
        with self._sem:
            if value:
                self.calibrant.set_wavelength(value)

    def get_wavelength(self):
        return self.calibrant._wavelength
    wavelength = property(get_wavelength, set_wavelength)

    def get_dSpacing(self):
        if self.calibrant:
            return self.calibrant.dSpacing
        else:
            return []

    def set_dSpacing(self, lst):
        if not self.calibrant:
            self.calibrant = Calibrant()
        self.calibrant.dSpacing = lst
    dSpacing = property(get_dSpacing, set_dSpacing)


class PointGroup(object):
    """
    Class contains a group of points ...
    They all belong to the same Debye-Scherrer ring
    """
    last_label = 0

    @classmethod
    def get_label(cls):
        """
        return the next label
        """
        code = cls.last_label
        cls.last_label += 1
        if code < 26:
            label = chr(97 + code)
        else:
            label = chr(96 + code // 26) + chr(97 + code % 26)
        return label, code

    @classmethod
    def set_label(cls, label):
        """
        update the internal counter if needed
        """
        if len(label) == 1:
            code = ord(label) - 97
        else:
            code = (ord(label[0]) - 96) * 26 + (ord(label[1]) - 97)
        if cls.last_label <= code:
            cls.last_label = code + 1
        return code

    @classmethod
    def reset_label(cls):
        """
        reset intenal counter
        """
        cls.last_label = 0

    def __init__(self, points=None, ring=None, annotate=None, plot=None, force_label=None):
        """
        Constructor

        :param points: list of points
        :param ring: ring number
        :param annotate: reference to the matplotlib annotate output
        :param plot: reference to the matplotlib plot
        :param force_label: allows to enforce the label
        """
        if points:
            self.points = points
        else:
            self.points = []
        if force_label:
            self.__label = force_label
            self.__code = self.set_label(force_label)
        else:
            self.__label, self.__code = self.get_label()
        if ring is not None:
            self._ring = int(ring)
        else:
            self._ring = None
        # placeholder of matplotlib references...
        self.annotate = annotate
        self.plot = plot

    def __len__(self):
        return len(self.points)

    def __repr__(self):
        return "#%2s ring %s: %s points" % (self.label, self.ring, len(self.points))

    def get_ring(self):
        return self._ring

    def set_ring(self, value):
        if type(value) != int:
            logger.error("Ring: %s", value)
            import traceback
            traceback.print_stack()
            self._ring = int(value)
        self._ring = value
    ring = property(get_ring, set_ring)

    @property
    def code(self):
        """
        Numerical value for the label: mainly for sorting
        """
        return self.__code

    @property
    def label(self):
        return self.__label<|MERGE_RESOLUTION|>--- conflicted
+++ resolved
@@ -31,11 +31,7 @@
 __contact__ = "Jerome.Kieffer@ESRF.eu"
 __license__ = "GPLv3+"
 __copyright__ = "European Synchrotron Radiation Facility, Grenoble, France"
-<<<<<<< HEAD
 __date__ = "10/03/2017"
-=======
-__date__ = "06/03/2017"
->>>>>>> 93f53980
 __status__ = "production"
 
 import os
@@ -43,8 +39,11 @@
 import threading
 import logging
 import gc
+import types
+import array
 import operator
 import numpy
+from collections import OrderedDict
 
 try:
     from .gui import qt
@@ -57,18 +56,16 @@
     from .gui import utils as gui_utils
 
 import fabio
-<<<<<<< HEAD
-from .calibrant import ALL_CALIBRANTS, Calibrant
-=======
 from .calibrant import Calibrant, CALIBRANT_FACTORY
->>>>>>> 93f53980
 from .blob_detection import BlobDetection
 from .massif import Massif
 from .ext.reconstruct import reconstruct
 from .ext.watershed import InverseWatershed
-from .utils import six
-
-from .control_points import ControlPoints
+
+try:
+    from .third_party import six
+except (ImportError, Exception):
+    import six
 
 logger = logging.getLogger("pyFAI.peak_picker")
 if os.name != "nt":
@@ -285,10 +282,10 @@
             txt = 'Linear colour scale (skipping lowest/highest per mille)'
 
         # skip lowest and highest per mille of image values via vmin/vmax
-        sorted_ = data_disp.flatten()  # explicit copy
-        sorted_.sort()
-        show_min = sorted_[int(round(1e-3 * (sorted_.size - 1)))]
-        show_max = sorted_[int(round(0.999 * (sorted_.size - 1)))]
+        sorted = data_disp.flatten()  # explicit copy
+        sorted.sort()
+        show_min = sorted[int(round(1e-3 * (sorted.size - 1)))]
+        show_max = sorted[int(round(0.999 * (sorted.size - 1)))]
         im = self.ax.imshow(data_disp, vmin=show_min, vmax=show_max,
                             origin="lower", interpolation="nearest",
                             )
@@ -716,11 +713,12 @@
 ################################################################################
 class ControlPoints(object):
     """
-    This class contains a set of control points with (optionally) their ring number hence d-spacing and diffraction  2Theta angle ...
+    This class contains a set of control points with (optionally) their ring number 
+    hence d-spacing and diffraction  2Theta angle ...
     """
     def __init__(self, filename=None, calibrant=None, wavelength=None):
         self._sem = threading.Semaphore()
-        self._groups = {}
+        self._groups = OrderedDict()
         self.calibrant = Calibrant(wavelength=wavelength)
         if filename is not None:
             self.load(filename)
@@ -749,8 +747,7 @@
         lstOut = ["ControlPoints instance containing %i group of point:" % len(self)]
         if self.calibrant:
             lstOut.append(self.calibrant.__repr__())
-        labels = list(self._groups.keys())
-        labels.sort(key=lambda item: self._groups[item].code)
+        labels = self.get_labels()
         lstOut.append("Containing %s groups of points:" % len(labels))
         for lbl in labels:
             lstOut.append(str(self._groups[lbl]))
@@ -760,21 +757,20 @@
         return len(self._groups)
 
     def check(self):
-        """
-        check internal consistency of the class
+        """check internal consistency of the class, disabled for now
         """
         pass
 
     def reset(self):
-        """
-        remove all stored values and resets them to default
+        """remove all stored values and resets them to default
         """
         with self._sem:
-            self._groups = {}
+            self._groups = OrderedDict()
             PointGroup.reset_label()
 
     def append(self, points, ring=None, annotate=None, plot=None):
-        """
+        """Append a group of points to a given ring
+
         :param point: list of points
         :param ring: ring number
         :param annotate: matplotlib.annotate reference
@@ -787,37 +783,39 @@
         return gpt
 
     def append_2theta_deg(self, points, angle=None, ring=None):
-        """
+        """Append a group of points to a given ring
+        
         :param point: list of points
         :param angle: 2-theta angle in degrees
+        :param: ring: ring number
         """
         if angle:
             self.append(points, numpy.deg2rad(angle), ring)
         else:
             self.append(points, None, ring)
 
-    def get(self, ring=None):
-        """
-        retireves the last set of points for a given ring (by default the last)
+    def get(self, ring=None, lbl=None):
+        """Retireves the last group of points for a given ring (by default the last)
 
         :param ring: index of ring to search for
+        :param lbl: label of the group to retrieve 
         """
         out = None
         with self._sem:
-            if (ring is None):
-                lst = list(self._groups.keys())
-                lst.sort(key=lambda item: self._groups[item].code)
-                if not lst:
-                    logger.warning("No group in ControlPoints.get")
-                    return
-                lbl = lst[-1]
-            else:
-                lst = [l for l, gpt in self._groups.items() if gpt.ring == ring]
-                lst.sort(key=lambda item: self._groups[item].code)
-                if not lst:
-                    logger.warning("No group for ring %s in ControlPoints.get", ring)
-                    return
-                lbl = lst[-1]
+            if lbl is None:
+                if (ring is None):
+                    lst = self.get_labels()
+                    if not lst:
+                        logger.warning("No group in ControlPoints.get")
+                        return
+                    lbl = lst[-1]
+                else:
+                    lst = [l for l, gpt in self._groups.items() if gpt.ring == ring]
+                    lst.sort(key=lambda item: self._groups[item].code)
+                    if not lst:
+                        logger.warning("No group for ring %s in ControlPoints.get", ring)
+                        return
+                    lbl = lst[-1]
             if lbl in self._groups:
                 out = self._groups.get(lbl)
             else:
@@ -869,8 +867,7 @@
             if self.calibrant.wavelength is not None:
                 lstOut.append("wavelength: %s" % self.calibrant.wavelength)
             lstOut.append("dspacing:" + " ".join([str(i) for i in self.calibrant.dSpacing]))
-            lst = list(self._groups.keys())
-            lst.sort(key=lambda item: self._groups[item].code)
+            lst = self.get_labels()
             tth = self.calibrant.get_2th()
             for idx, lbl in enumerate(lst):
                 gpt = self._groups[lbl]
@@ -1079,6 +1076,15 @@
         self.calibrant.dSpacing = lst
     dSpacing = property(get_dSpacing, set_dSpacing)
 
+    def get_labels(self):
+        """Retieve the list of labels 
+        
+        :return: list of labels as string  
+        """
+        labels = list(self._groups.keys())
+        labels.sort(key=lambda item: self._groups[item].code)
+        return labels
+
 
 class PointGroup(object):
     """
@@ -1096,8 +1102,12 @@
         cls.last_label += 1
         if code < 26:
             label = chr(97 + code)
-        else:
+        elif code < 26 * 26:
             label = chr(96 + code // 26) + chr(97 + code % 26)
+        else:
+            a = code % 26
+            b = code // 26
+            label = chr(96 + b // 26) + chr(97 + b % 26) + chr(97 + a)
         return label, code
 
     @classmethod
@@ -1107,8 +1117,12 @@
         """
         if len(label) == 1:
             code = ord(label) - 97
-        else:
+        elif len(label) == 2:
             code = (ord(label[0]) - 96) * 26 + (ord(label[1]) - 97)
+        else:
+            code = (ord(label[0]) - 96) * 26 * 26 + \
+                   (ord(label[1]) - 97) * 26 + \
+                   (ord(label) - 97)
         if cls.last_label <= code:
             cls.last_label = code + 1
         return code
