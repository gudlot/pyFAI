# -*- coding: utf-8 -*-
#
#    Project: Azimuthal integration
#             https://github.com/silx-kit/pyFAI
#
#    Copyright (C) 2012-2022 European Synchrotron Radiation Facility, Grenoble, France
#
#    Principal author:       Jérôme Kieffer (Jerome.Kieffer@ESRF.eu)
#
# Permission is hereby granted, free of charge, to any person obtaining a copy
# of this software and associated documentation files (the "Software"), to deal
# in the Software without restriction, including without limitation the rights
# to use, copy, modify, merge, publish, distribute, sublicense, and/or sell
# copies of the Software, and to permit persons to whom the Software is
# furnished to do so, subject to the following conditions:
#
# The above copyright notice and this permission notice shall be included in
# all copies or substantial portions of the Software.
#
# THE SOFTWARE IS PROVIDED "AS IS", WITHOUT WARRANTY OF ANY KIND, EXPRESS OR
# IMPLIED, INCLUDING BUT NOT LIMITED TO THE WARRANTIES OF MERCHANTABILITY,
# FITNESS FOR A PARTICULAR PURPOSE AND NONINFRINGEMENT. IN NO EVENT SHALL THE
# AUTHORS OR COPYRIGHT HOLDERS BE LIABLE FOR ANY CLAIM, DAMAGES OR OTHER
# LIABILITY, WHETHER IN AN ACTION OF CONTRACT, TORT OR OTHERWISE, ARISING FROM,
# OUT OF OR IN CONNECTION WITH THE SOFTWARE OR THE USE OR OTHER DEALINGS IN
# THE SOFTWARE.

"""Module used to perform the geometric refinement of the model
"""

__author__ = "Jérôme Kieffer"
__contact__ = "Jerome.Kieffer@ESRF.eu"
__license__ = "MIT"
__copyright__ = "European Synchrotron Radiation Facility, Grenoble, France"
<<<<<<< HEAD
__date__ = "22/08/2025"
=======
__date__ = "12/09/2025"
>>>>>>> 68479536
__status__ = "development"

import os
import copy
import tempfile
import subprocess
import logging
import numpy
import math
from math import pi
from .integrator.azimuthal import AzimuthalIntegrator
from .calibrant import Calibrant, CALIBRANT_FACTORY
from .utils.ellipse import fit_ellipse
from .utils.decorators import deprecated
from scipy.optimize import fmin, leastsq, fmin_slsqp

logger = logging.getLogger(__name__)

try:
    from scipy.optimize import basinhopping as anneal
except ImportError:
    from scipy.optimize import anneal
try:
    from scipy.optimize import curve_fit
except ImportError:
    logger.debug("Backtrace", exc_info=True)
    curve_fit = None

if os.name != "nt":
    WindowsError = RuntimeError

ROCA = "/opt/saxs/roca"

####################
# GeometryRefinement
####################


class GeometryRefinement(AzimuthalIntegrator):
    PARAM_ORDER = ("dist", "poni1", "poni2", "rot1", "rot2", "rot3", "wavelength")

    def __init__(self, data=None, calibrant=None,
                 dist=1, poni1=None, poni2=None,
                 rot1=0, rot2=0, rot3=0,
                 pixel1=None, pixel2=None, splineFile=None, detector=None,
                 wavelength=None, **kwargs):
        """
        :param data: ndarray float64 shape = n, 3
            col0: pos in dim0 (in pixels)
            col1: pos in dim1 (in pixels)
            col2: ring index in calibrant object
        :param calibrant: instance of pyFAI.calibrant.Calibrant containing the d-Spacing

        :param dist: guessed sample-detector distance (optional, in m)
        :param poni1: guessed PONI coordinate along the Y axis (optional, in m)
        :param poni2: guessed PONI coordinate along the X axis (optional, in m)
        :param rot1: guessed tilt of the detector around the Y axis (optional, in rad)
        :param rot2: guessed tilt of the detector around the X axis (optional, in rad)
        :param rot3: guessed tilt of the detector around the incoming beam axis (optional, in rad)
        :param pixel1: Pixel size along the vertical direction of the detector (in m), almost mandatory
        :param pixel2: Pixel size along the horizontal direction of the detector (in m), almost mandatory
        :param splineFile: file describing the detector as 2 cubic splines. Replaces pixel1 & pixel2
        :param detector: name of the detector or Detector instance. Replaces splineFile, pixel1 & pixel2
        :param wavelength: wavelength in m (1.54e-10)


        """
        if data is None:
            self.data = None
        else:
            self.data = numpy.array(data, dtype=numpy.float64)
            if self.data.ndim != 2:
                raise RuntimeError("data is expected to be of shape (nb control-points, [3|4])")
            if self.data.shape[1] not in (3, 4):
                raise RuntimeError("data shape's last dim should be 3 for non weighted or 4 for weighted refinement")
            if self.data.shape[0] == 0:
                raise RuntimeError("expected at least one control point !")

        if (pixel1 is None) and (pixel2 is None) and (splineFile is None) and (detector is None):
            raise RuntimeError("Setting up the geometry refinement without knowing the detector makes little sense")
        super().__init__(dist, 0, 0,
                         rot1, rot2, rot3,
                         pixel1, pixel2, splineFile, detector,
                         wavelength=wavelength, **kwargs)

        if calibrant is None:
            self.calibrant = Calibrant()
        else:
            if isinstance(calibrant, Calibrant):
                self.calibrant = calibrant
            elif isinstance(calibrant, str):
                if calibrant in CALIBRANT_FACTORY:
                    self.calibrant = CALIBRANT_FACTORY(calibrant)
                else:
                    self.calibrant = Calibrant(filename=calibrant)
            else:
                self.calibrant = Calibrant(calibrant)

        self.calibrant.setWavelength_change2th(self.wavelength)

        if (poni1 is None) or (poni2 is None):
            self.guess_poni()
        else:
            if math.isfinite(poni1) and math.isfinite(poni2):
                self.poni1 = float(poni1)
                self.poni2 = float(poni2)
            else:
                self.guess_poni()

        self._dist_min = 0.0
        self._dist_max = 35.0
        self._poni1_min = -10000.0 * self.pixel1
        self._poni1_max = 15000.0 * self.pixel1
        self._poni2_min = -10000.0 * self.pixel2
        self._poni2_max = 15000.0 * self.pixel2
        self._rot1_min = -pi
        self._rot1_max = pi
        self._rot2_min = -pi
        self._rot2_max = pi
        self._rot3_min = -pi
        self._rot3_max = pi
        self._wavelength_min = 1e-15
        self._wavelength_max = 100.e-10

    def __deepcopy__(self, memo=None):
        if memo is None:
            memo = {}
        data = copy.deepcopy(self.data, memo=memo)
        dist=copy.deepcopy(self._dist, memo=memo)
        poni1=copy.deepcopy(self._poni1, memo=memo)
        poni2=copy.deepcopy(self._poni2, memo=memo)
        rot1=copy.deepcopy(self._rot1, memo=memo)
        rot2=copy.deepcopy(self._rot2, memo=memo)
        rot3=copy.deepcopy(self._rot3, memo=memo)
        pixel1=copy.deepcopy(self.detector.pixel1, memo=memo)
        pixel2=copy.deepcopy(self.detector.pixel2, memo=memo)
        splineFile=copy.deepcopy(self.detector.splineFile, memo=memo)
        detector = copy.deepcopy(self.detector, memo=memo)
        wavelength=copy.deepcopy(self.wavelength, memo=memo)
        calibrant=copy.deepcopy(self.calibrant, memo=memo)

        new = self.__class__(data=data,
                             dist=dist,
                             poni1=poni1,
                             poni2=poni2,
                             rot1=rot1,
                             rot2=rot2,
                             rot3=rot3,
                             pixel1=pixel1,
                             pixel2=pixel2,
                             splineFile=splineFile,
                             detector=detector,
                             wavelength=wavelength,
                             calibrant=calibrant
                              )
        numerical = ["_dist", "_poni1", "_poni2", "_rot1", "_rot2", "_rot3",
                     "chiDiscAtPi", "_dssa_order", "_wavelength",
                     '_oversampling', '_correct_solid_angle_for_spline',
                     '_transmission_normal',
                     "_dist_min", "_dist_max", "_poni1_min", "_poni1_max", "_poni2_min", "_poni2_max",
                     "_rot1_min", "_rot1_max", "_rot2_min", "_rot2_max", "_rot3_min", "_rot3_max",
                     "_wavelength_min", "_wavelength_max"]
        memo[id(self)] = new
        for key in numerical:
            old_value = self.__getattribute__(key)
            memo[id(old_value)] = old_value
            new.__setattr__(key, old_value)
        new_param = [new._dist, new._poni1, new._poni2,
                     new._rot1, new._rot2, new._rot3]
        memo[id(self.param)] = new_param
        new.param = new_param
        cached = {}
        memo[id(self._cached_array)] = cached
        for key, old_value in self._cached_array.copy().items():
            if "copy" in dir(old_value):
                new_value = old_value.copy()
                memo[id(old_value)] = new_value
        new._cached_array = cached
        return new

    def guess_poni(self, fixed=None):
        """PONI can be guessed by the centroid of the ring with lowest 2Theta

        It may try to fit an ellipse and sometimes it works
        """
        if self.data is None or len(self.data) == 0:
            logger.warning("No input data, not guessing the PONI")
            return
        if len(self.calibrant.dspacing):
<<<<<<< HEAD

=======
            # logger.warning(self.calibrant.__repr__())s
>>>>>>> 68479536
            tth = self.calc_2th(self.data[:, 2])
        else:  # rings are in decreasing dSpacing
            tth = self.data[:, 2]
        asrt = tth.argsort()
        tth = tth[asrt]
        srtdata = self.data[asrt]
        tth_min = tth.min()
        smallRing = srtdata[tth < (tth_min + 1e-6)]
        smallRing1 = smallRing[:, 0]
        smallRing2 = smallRing[:, 1]
        smallRing_in_m = self.detector.calc_cartesian_positions(smallRing1,
                                                                smallRing2)
        nbpt = len(smallRing)
        worked = False
        if nbpt > 5:
            # If there are many control point on the inner-most ring, fit an ellipse
            try:
                ellipse = fit_ellipse(*smallRing_in_m[:2])
                direct_dist = ellipse.half_long_axis / numpy.tan(tth_min)
                tilt = numpy.arctan2(ellipse.half_long_axis - ellipse.half_short_axis, ellipse.half_short_axis)
                cos_tilt = numpy.cos(tilt)
                sin_tilt = numpy.sin(tilt)
                angle = (ellipse.angle + numpy.pi / 2.0) % numpy.pi
                cos_tpr = numpy.cos(angle)
                sin_tpr = numpy.sin(angle)
                dist = direct_dist * cos_tilt
                poni1 = ellipse.center_1 - direct_dist * sin_tilt * sin_tpr
                poni2 = ellipse.center_2 - direct_dist * sin_tilt * cos_tpr
                rot2 = numpy.arcsin(sin_tilt * sin_tpr)  # or pi-
                rot1 = numpy.arccos(min(1.0, max(-1.0, (cos_tilt / numpy.sqrt(1 - sin_tpr * sin_tpr * sin_tilt * sin_tilt)))))  # + or -
                if cos_tpr * sin_tilt > 0:
                    rot1 = -rot1
                rot3 = 0
            except ValueError:
                worked = False
            else:
                if numpy.isnan(dist + poni1 + poni2 + rot1 + rot2 + rot3):
                    worked = False
                else:
                    worked = True
                    self.update_values(dist=dist, poni1=poni1, poni2=poni2,
                                       rot1=rot1, rot2=rot2, rot3=rot3,
                                       fixed=fixed)
        if not worked:
            poni1 = smallRing_in_m[0].sum() / nbpt
            poni2 = smallRing_in_m[1].sum() / nbpt
            self.update_values(poni1=poni1, poni2=poni2, fixed=fixed)

    def update_values(self, dist=None, wavelength=None, poni1=None, poni2=None,
                      rot1=None, rot2=None, rot3=None, fixed=None):
        """Update values taking care of fixed parameters.
        """
        # TODO: Take care of ranges too
        if fixed is None:
            fixed = set([])
        if dist is not None and "dist" not in fixed:
            self.dist = dist
        if wavelength is not None and "wavelength" not in fixed:
            self.wavelength = wavelength
        if poni1 is not None and "poni1" not in fixed:
            self.poni1 = poni1
        if poni2 is not None and "poni2" not in fixed:
            self.poni2 = poni2
        if rot1 is not None and "rot1" not in fixed:
            self.rot1 = rot1
        if rot2 is not None and "rot2" not in fixed:
            self.rot2 = rot2
        if rot3 is not None and "rot3" not in fixed:
            self.rot3 = rot3

    def set_tolerance(self, value=10):
        """
        Set the tolerance for a refinement of the geometry; in percent of the original value

        :param value: Tolerance as a percentage

        """
        low = 1.0 - value / 100.
        hi = 1.0 + value / 100.
        self.dist_min = low * self.dist
        self.dist_max = hi * self.dist
        if abs(self.poni1) > (value / 100.) ** 2:
            self.poni1_min = min(low * self.poni1, hi * self.poni1)
            self.poni1_max = max(low * self.poni1, hi * self.poni1)
        else:
            self.poni1_min = -(value / 100.) ** 2
            self.poni1_max = (value / 100.) ** 2
        if abs(self.poni2) > (value / 100.) ** 2:
            self.poni2_min = min(low * self.poni2, hi * self.poni2)
            self.poni2_max = max(low * self.poni2, hi * self.poni2)
        else:
            self.poni2_min = -(value / 100.) ** 2
            self.poni2_max = (value / 100.) ** 2
        if abs(self.rot1) > (value / 100.) ** 2:
            self.rot1_min = min(low * self.rot1, hi * self.rot1)
            self.rot1_max = max(low * self.rot1, hi * self.rot1)
        else:
            self.rot1_min = -(value / 100.) ** 2
            self.rot1_max = (value / 100.) ** 2
        if abs(self.rot2) > (value / 100.) ** 2:
            self.rot2_min = min(low * self.rot2, hi * self.rot2)
            self.rot2_max = max(low * self.rot2, hi * self.rot2)
        else:
            self.rot2_min = -(value / 100.) ** 2
            self.rot2_max = (value / 100.) ** 2
        if abs(self.rot3) > (value / 100.) ** 2:
            self.rot3_min = min(low * self.rot3, hi * self.rot3)
            self.rot3_max = max(low * self.rot3, hi * self.rot3)
        else:
            self.rot3_min = -(value / 100.) ** 2
            self.rot3_max = (value / 100.) ** 2
        self.wavelength_min = low * self.wavelength
        self.wavelength_max = hi * self.wavelength

    def calc_2th(self, rings, wavelength=None):
        """
        :param rings: indices of the rings. starts at 0 and self.dSpacing should be long enough !!!
        :param wavelength: wavelength in meter
        """
        if wavelength is None:
            wavelength = self.wavelength
        if wavelength is None or wavelength <= 0.0:
            return numpy.array([numpy.finfo("float32").max] * len(rings))
        rings = numpy.ascontiguousarray(rings, dtype=numpy.int32)

        if wavelength != self.calibrant.wavelength:
            self.calibrant.setWavelength_change2th(wavelength)
        ary = self.calibrant.get_2th()
        if len(ary) < rings.max():
            # complete turn ~ 2pi ~ 7: help the optimizer to find the right way
            ary += [10.0 * (rings.max() - len(ary))] * (1 + rings.max() - len(ary))
        tth = numpy.array(ary, dtype=numpy.float64)
        if rings.max() >= len(tth):
            raise IndexError("Ring indices %s are not all available at this wavelength (%s)" % (numpy.unique(rings), wavelength))
        return tth[rings]

    def calc_param7(self, param, free, const):
        """Calculate the "legacy" 6/7 parameters from a number of free and fixed parameters"""
        param7 = [   ]
        for name in self.PARAM_ORDER:
            if name in free:
                value = param[free.index(name)]
                if name == "wavelength":
                    param7.append(value * 1e-10)
                else:
                    param7.append(value)
            else:
                param7.append(const[name])
        return param7

    def residu1(self, param, d1, d2, rings):
        return self.tth(d1, d2, param) - self.calc_2th(rings, self.wavelength)

    def residu1_wavelength(self, param, d1, d2, rings):
        return self.tth(d1, d2, param) - self.calc_2th(rings, param[6] * 1e-10)

    def residu2(self, param, d1, d2, rings):
        # dot product is faster ...
        # return (self.residu1(param, d1, d2, rings) ** 2).sum()
        t = self.residu1(param, d1, d2, rings)
        return numpy.dot(t, t)

    def residu2_weighted(self, param, d1, d2, rings, weight):
        # return (weight * self.residu1(param, d1, d2, rings) ** 2).sum()
        t = weight * self.residu1(param, d1, d2, rings)
        return numpy.dot(t, t)

    def residu2_wavelength(self, param, d1, d2, rings):
        # return (self.residu1_wavelength(param, d1, d2, rings) ** 2).sum()
        t = self.residu1_wavelength(param, d1, d2, rings)
        return numpy.dot(t, t)

    def residu2_wavelength_weighted(self, param, d1, d2, rings, weight):
        # return (weight * self.residu1_wavelength(param, d1, d2, rings) ** 2).sum()
        t = weight * self.residu1_wavelength(param, d1, d2, rings)
        return numpy.dot(t, t)

    def residu3(self, param, free, const, d1, d2, rings, weights=None):
        "Preform the calculation of $sum_(2\theta_e-2\theta_i)²$"
        param7 = self.calc_param7(param, free, const)
        delta_theta = self.tth(d1, d2, param7[:6]) - self.calc_2th(rings, param7[6])
        if weights is not None:
            delta_theta *= weights
        return numpy.dot(delta_theta, delta_theta)

    def refine1(self):
        self.param = numpy.array([self._dist, self._poni1, self._poni2,
                                  self._rot1, self._rot2, self._rot3],
                                 dtype=numpy.float64)
        new_param, rc = leastsq(self.residu1, self.param,
                                args=(self.data[:, 0],
                                      self.data[:, 1],
                                      self.data[:, 2]))
        oldDeltaSq = self.chi2(tuple(self.param))
        newDeltaSq = self.chi2(tuple(new_param))
        logger.info("Least square retcode=%s %s --> %s",
                    rc, oldDeltaSq, newDeltaSq)
        if newDeltaSq < oldDeltaSq:
            i = abs(self.param - new_param).argmax()
            d = ["dist", "poni1", "poni2", "rot1", "rot2", "rot3"]
            logger.info("maxdelta on %s: %s --> %s ",
                        d[i], self.param[i], new_param[i])
            self.set_param(new_param)
            return newDeltaSq
        else:
            return oldDeltaSq

    def refine3(self, maxiter=1000000, fix=None):
        """
        Same as refine2 except it does not rely on upper_bound == lower_bound to fix parameters

        This is a work around the regression introduced with scipy 1.5

        :param maxiter: maximum number of iteration for finding the solution
        :param fix: parameters to be fixed. Does not assume the wavelength to be fixed by default
        :return: $sum_(2\theta_e-2\theta_i)²$
        """
        npt, ncol = self.data.shape
        if  ncol >= 3:
            pos0 = self.data[:, 0]
            pos1 = self.data[:, 1]
            ring = self.data[:, 2].astype(numpy.int32)
        if ncol == 4:
            weight = self.data[:, 3]
        else:
            weight = None

        fix = [] if fix is None else fix

        free = []
        param = []
        bounds = []
        const = {}
        for name in self.PARAM_ORDER:
            value = getattr(self, name)
            if name in fix:
                const[name] = value
            else:
                minmax = (getattr(self, "_%s_min" % name), getattr(self, "_%s_max" % name))
                if name == "wavelength":
                    # enforces an upper limit to the wavelength depending on the number of rings.
                    max_wavelength = self.calibrant.get_max_wavelength(ring.max())
                    value = min(value, max_wavelength)
                    value = value * 1e10
                    minmax = (1e10 * minmax[0], 1e10 * min(minmax[1], max_wavelength))
                free.append(name)
                param.append(value)
                bounds.append(minmax)
        param = numpy.array(param)

        old_delta_theta2 = self.residu3(param, free, const, pos0, pos1, ring, weight) / npt

        new_param = fmin_slsqp(self.residu3, param, iter=maxiter,
                               args=(free, const, pos0, pos1, ring, weight),
                               bounds=bounds,
                               acc=1.0e-12,
                               iprint=(logger.getEffectiveLevel() <= logging.INFO))
        # new_param7 = self.calc_param7(new_param, free, const)

        new_delta_theta2 = self.residu3(new_param, free, const, pos0, pos1, ring, weight) / npt

        logger.info("Constrained Least square %s --> %s", old_delta_theta2, new_delta_theta2)

        if new_delta_theta2 < old_delta_theta2:
            i = abs(param - new_param).argmax()

            logger.info("maxdelta on %s: %s --> %s ",
                        free[i], param[i], new_param[i])

            param7 = self.calc_param7(new_param, free, const)
            self.set_param(param7)
            return new_delta_theta2
        else:
            return old_delta_theta2

    def refine2(self, maxiter=1000000, fix=None):
        if not fix:
            fix = ["wavelength"]
        return self.refine3(maxiter=maxiter, fix=fix)

    def refine2_wavelength(self, maxiter=1000000, fix=None):
        """Refine all parameters including the wavelength.

        This implies that it enforces an upper limit to the wavelength depending
        on the number of rings.
        """
        if fix is None:
            fix = []
        return self.refine3(maxiter=maxiter, fix=fix)

    def simplex(self, maxiter=1000000):
        self.param = numpy.array([self.dist, self.poni1, self.poni2,
                                  self.rot1, self.rot2, self.rot3],
                                 dtype=numpy.float64)
        new_param = fmin(self.residu2, self.param,
                         args=(self.data[:, 0],
                               self.data[:, 1],
                               self.data[:, 2]),
                         maxiter=maxiter,
                         xtol=1.0e-12)
        oldDeltaSq = self.chi2(tuple(self.param)) / self.data.shape[0]
        newDeltaSq = self.chi2(tuple(new_param)) / self.data.shape[0]
        logger.info("Simplex %s --> %s", oldDeltaSq, newDeltaSq)
        if newDeltaSq < oldDeltaSq:
            i = abs(self.param - new_param).argmax()
            d = ["dist", "poni1", "poni2", "rot1", "rot2", "rot3"]
            logger.info("maxdelta on %s : %s --> %s ",
                        d[i], self.param[i], new_param[i])
            self.set_param(new_param)
            return newDeltaSq
        else:
            return oldDeltaSq

    def anneal(self, maxiter=1000000):
        self.param = [self.dist, self.poni1, self.poni2,
                      self.rot1, self.rot2, self.rot3]
        result = anneal(self.residu2, self.param,
                        args=(self.data[:, 0],
                              self.data[:, 1],
                              self.data[:, 2]),
                        lower=[self._dist_min,
                               self._poni1_min,
                               self._poni2_min,
                               self._rot1_min,
                               self._rot2_min,
                               self._rot3_min],
                        upper=[self._dist_max,
                               self._poni1_max,
                               self._poni2_max,
                               self._rot1_max,
                               self._rot2_max,
                               self._rot3_max],
                        maxiter=maxiter)
        new_param = result[0]
        oldDeltaSq = self.chi2() / self.data.shape[0]
        newDeltaSq = self.chi2(new_param) / self.data.shape[0]
        logger.info("Anneal  %s --> %s", oldDeltaSq, newDeltaSq)
        if newDeltaSq < oldDeltaSq:
            i = abs(self.param - new_param).argmax()
            d = ["dist", "poni1", "poni2", "rot1", "rot2", "rot3"]
            logger.info("maxdelta on %s : %s --> %s ",
                        d[i], self.param[i], new_param[i])
            self.set_param(new_param)
            return newDeltaSq
        else:
            return oldDeltaSq

    def chi2(self, param=None):
        if param is None:
            param = self.param[:]
        return self.residu2(param,
                            self.data[:, 0], self.data[:, 1], self.data[:, 2])

    def chi2_wavelength(self, param=None):
        if param is None:
            param = self.param
            if len(param) == 6:
                param.append(1e10 * self.wavelength)
        return self.residu2_wavelength(param,
                                       self.data[:, 0],
                                       self.data[:, 1],
                                       self.data[:, 2])

    def curve_fit(self, with_rot=True):
        """Refine the geometry and provide confidence interval
        Use curve_fit from scipy.optimize to not only refine the geometry (unconstrained fit)

        :param with_rot: include rotation intro error measurment
        :return: std_dev, confidence
        """
        if not curve_fit:
            import scipy
            logger.error("curve_fit method needs a newer scipy: at lease scipy 0.9, you are running: %s", scipy.version.version)
        d1 = self.data[:, 0]
        d2 = self.data[:, 1]
        size = d1.size
        x = d1, d2
        rings = self.data[:, 2].astype(numpy.int32)

        def f_with_rot(x, *param):
            return self.tth(x[0], x[1], numpy.concatenate((param, [self.rot3])))

        def f_no_rot(x, *param):
            return self.tth(x[0], x[1], numpy.concatenate((param, [self.rot1, self.rot2, self.rot3])))

        y = self.calc_2th(rings, self.wavelength)
        param0 = numpy.array([self.dist, self.poni1, self.poni2, self.rot1, self.rot2, self.rot3], dtype=numpy.float64)
        ref = self.residu2(param0, d1, d2, rings)
        print("param0: %s %s" % (param0, ref))
        if with_rot:
            popt, pcov = curve_fit(f_with_rot, x, y, param0[:-1])
            popt = numpy.concatenate((popt, [self.rot3]))
        else:
            popt, pcov = curve_fit(f_no_rot, x, y, param0[:-3])
            popt = numpy.concatenate((popt, [self.rot1, self.rot2, self.rot3]))
        obt = self.residu2(popt, d1, d2, rings)
        print("param1: %s %s" % (popt, obt))
        print(pcov)
        err = numpy.sqrt(numpy.diag(pcov))
        print("err: %s" % err)
        if obt < ref:
            self.set_param(popt)
        error = {}
        confidence = {}
        for k, v in zip(("dist", "poni1", "poni2", "rot1", "rot2", "rot3"), err):
            error[k] = v
            confidence[k] = 1.96 * v / numpy.sqrt(size)

        print("Std dev  as sqrt of the diag of covariance:\n%s" % error)
        print("Confidence as 1.95 sigma/sqrt(n):\n%s" % confidence)
        return error, confidence

    def confidence(self, with_rot=True):
        """Confidence interval obtained from the second derivative of the error function
        next to its minimum value.

        Note the confidence interval increases with the number of points which is "surprizing"

        :param with_rot: if true include rot1 & rot2 in the parameter set.
        :return: std_dev, confidence
        """
        epsilon = 1e-5
        d1 = self.data[:, 0]
        d2 = self.data[:, 1]
        r = self.data[:, 2].astype(numpy.int32)
        param0 = numpy.array([self.dist, self.poni1, self.poni2, self.rot1, self.rot2, self.rot3], dtype=numpy.float64)
        ref = self.residu2(param0, d1, d2, r)
        print(ref)
        if with_rot:
            size = 5
        else:
            size = 3
        hessian = numpy.zeros((size, size), dtype=numpy.float64)

        delta = abs(epsilon * param0)
        delta[abs(param0) < epsilon] = epsilon
        print(delta)
        for i in range(size):
            # Diagonal terms:
            deltai = delta[i]
            param = param0.copy()
            param[i] += deltai
            value_plus = self.residu2(param, d1, d2, r)
            param = param0.copy()
            param[i] -= deltai
            value_moins = self.residu2(param, d1, d2, r)
            hessian[i, i] = (value_plus + value_moins - 2.0 * ref) / (deltai ** 2)

            for j in range(i + 1, size):
                # if i == j: continue
                deltaj = delta[j]
                param = param0.copy()
                param[i] += deltai
                param[j] += deltaj
                value_plus_plus = self.residu2(param, d1, d2, r)
                param = param0.copy()
                param[i] -= deltai
                param[j] -= deltaj
                value_moins_moins = self.residu2(param, d1, d2, r)
                param = param0.copy()
                param[i] += deltai
                param[j] -= deltaj
                value_plus_moins = self.residu2(param, d1, d2, r)
                param = param0.copy()
                param[i] -= deltai
                param[j] += deltaj
                value_moins_plus = self.residu2(param, d1, d2, r)
                hessian[j, i] = hessian[i, j] = (value_plus_plus + value_moins_moins - value_plus_moins - value_moins_plus) / (4.0 * deltai * deltaj)
        print(hessian)
        w, v = numpy.linalg.eigh(hessian)
        print("eigen val: %s" % w)
        print("eigen vec: %s" % v)
        cov = numpy.linalg.inv(hessian)
        print(cov)
        err = numpy.sqrt(numpy.diag(cov))
        print("err: %s" % err)
        error = {}
        for k, v in zip(("dist", "poni1", "poni2", "rot1", "rot2", "rot3"), err):
            error[k] = v
        confidence = {}
        for i, k in enumerate(("dist", "poni1", "poni2", "rot1", "rot2", "rot3")):
            if i < size:
                confidence[k] = numpy.sqrt(ref / hessian[i, i])
        print("std_dev as sqrt of the diag of inv hessian:\n%s" % error)
        print("Convidence as sqrt of the error function /  hessian:\n%s" % confidence)
        return error, confidence

    @deprecated
    def roca(self):
        """
        run roca to optimise the parameter set
        """
        tmpf = tempfile.NamedTemporaryFile()
        for line in self.data:
            tmpf.write("%s %s %s %s" % (line[2], line[0], line[1], os.linesep))
        tmpf.flush()
        roca = subprocess.Popen(
            [ROCA, "debug=8", "maxdev=1", "input=" + tmpf.name,
             str(self.pixel1), str(self.pixel2),
             str(self.poni1 / self.pixel1), str(self.poni2 / self.pixel2),
             str(self.dist), str(self.rot1), str(self.rot2), str(self.rot3)],
            stdout=subprocess.PIPE)
        new_param = [self.dist, self.poni1, self.poni2,
                     self.rot1, self.rot2, self.rot3]
        for line in roca.stdout:
            word = line.split()
            if len(word) == 3:
                if word[0] == "cen1":
                    new_param[1] = float(word[1]) * self.pixel1
                if word[0] == "cen2":
                    new_param[2] = float(word[1]) * self.pixel2
                if word[0] == "dis":
                    new_param[0] = float(word[1])
                if word[0] == "rot1":
                    new_param[3] = float(word[1])
                if word[0] == "rot2":
                    new_param[4] = float(word[1])
                if word[0] == "rot3":
                    new_param[5] = float(word[1])
        print("Roca %s --> %s" % (self.chi2() / self.data.shape[0], self.chi2(new_param) / self.data.shape[0]))
        if self.chi2(tuple(new_param)) < self.chi2(tuple(self.param)):
            self.param = new_param
            self.dist, self.poni1, self.poni2, \
                self.rot1, self.rot2, self.rot3 = tuple(new_param)

        tmpf.close()

    def set_dist_max(self, value):
        if isinstance(value, float):
            self._dist_max = value
        else:
            self._dist_max = float(value)

    def get_dist_max(self):
        return self._dist_max

    dist_max = property(get_dist_max, set_dist_max)

    def set_dist_min(self, value):
        if isinstance(value, float):
            self._dist_min = value
        else:
            self._dist_min = float(value)

    def get_dist_min(self):
        return self._dist_min

    dist_min = property(get_dist_min, set_dist_min)

    def set_poni1_min(self, value):
        if isinstance(value, float):
            self._poni1_min = value
        else:
            self._poni1_min = float(value)

    def get_poni1_min(self):
        return self._poni1_min

    poni1_min = property(get_poni1_min, set_poni1_min)

    def set_poni1_max(self, value):
        if isinstance(value, float):
            self._poni1_max = value
        else:
            self._poni1_max = float(value)

    def get_poni1_max(self):
        return self._poni1_max

    poni1_max = property(get_poni1_max, set_poni1_max)

    def set_poni2_min(self, value):
        if isinstance(value, float):
            self._poni2_min = value
        else:
            self._poni2_min = float(value)

    def get_poni2_min(self):
        return self._poni2_min

    poni2_min = property(get_poni2_min, set_poni2_min)

    def set_poni2_max(self, value):
        if isinstance(value, float):
            self._poni2_max = value
        else:
            self._poni2_max = float(value)

    def get_poni2_max(self):
        return self._poni2_max

    poni2_max = property(get_poni2_max, set_poni2_max)

    def set_rot1_min(self, value):
        if isinstance(value, float):
            self._rot1_min = value
        else:
            self._rot1_min = float(value)

    def get_rot1_min(self):
        return self._rot1_min

    rot1_min = property(get_rot1_min, set_rot1_min)

    def set_rot1_max(self, value):
        if isinstance(value, float):
            self._rot1_max = value
        else:
            self._rot1_max = float(value)

    def get_rot1_max(self):
        return self._rot1_max

    rot1_max = property(get_rot1_max, set_rot1_max)

    def set_rot2_min(self, value):
        if isinstance(value, float):
            self._rot2_min = value
        else:
            self._rot2_min = float(value)

    def get_rot2_min(self):
        return self._rot2_min

    rot2_min = property(get_rot2_min, set_rot2_min)

    def set_rot2_max(self, value):
        if isinstance(value, float):
            self._rot2_max = value
        else:
            self._rot2_max = float(value)

    def get_rot2_max(self):
        return self._rot2_max

    rot2_max = property(get_rot2_max, set_rot2_max)

    def set_rot3_min(self, value):
        if isinstance(value, float):
            self._rot3_min = value
        else:
            self._rot3_min = float(value)

    def get_rot3_min(self):
        return self._rot3_min

    rot3_min = property(get_rot3_min, set_rot3_min)

    def set_rot3_max(self, value):
        if isinstance(value, float):
            self._rot3_max = value
        else:
            self._rot3_max = float(value)

    def get_rot3_max(self):
        return self._rot3_max

    rot3_max = property(get_rot3_max, set_rot3_max)

    def set_wavelength_min(self, value):
        if isinstance(value, float):
            self._wavelength_min = value
        else:
            self._wavelength_min = float(value)

    def get_wavelength_min(self):
        return self._wavelength_min

    wavelength_min = property(get_wavelength_min, set_wavelength_min)

    def set_wavelength_max(self, value):
        if isinstance(value, float):
            self._wavelength_max = value
        else:
            self._wavelength_max = float(value)

    def get_wavelength_max(self):
        return self._wavelength_max

    wavelength_max = property(get_wavelength_max, set_wavelength_max)<|MERGE_RESOLUTION|>--- conflicted
+++ resolved
@@ -32,11 +32,7 @@
 __contact__ = "Jerome.Kieffer@ESRF.eu"
 __license__ = "MIT"
 __copyright__ = "European Synchrotron Radiation Facility, Grenoble, France"
-<<<<<<< HEAD
-__date__ = "22/08/2025"
-=======
 __date__ = "12/09/2025"
->>>>>>> 68479536
 __status__ = "development"
 
 import os
@@ -226,11 +222,7 @@
             logger.warning("No input data, not guessing the PONI")
             return
         if len(self.calibrant.dspacing):
-<<<<<<< HEAD
-
-=======
-            # logger.warning(self.calibrant.__repr__())s
->>>>>>> 68479536
+
             tth = self.calc_2th(self.data[:, 2])
         else:  # rings are in decreasing dSpacing
             tth = self.data[:, 2]
