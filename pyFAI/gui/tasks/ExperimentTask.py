--- conflicted
+++ resolved
@@ -28,11 +28,7 @@
 
 __authors__ = ["V. Valls"]
 __license__ = "MIT"
-<<<<<<< HEAD
-__date__ = "09/01/2019"
-=======
 __date__ = "18/01/2019"
->>>>>>> 66610f55
 
 import fabio
 import numpy
@@ -127,27 +123,9 @@
         image = settings.image().value()
         mask = settings.mask().value()
         colormap = CalibrationContext.instance().getRawColormap()
-<<<<<<< HEAD
-        geometry = None
-
-        fittedGeometry = self.model().fittedGeometry()
-        if fittedGeometry.isValid():
-            from pyFAI import geometry
-            geometry = geometry.Geometry()
-            geometry.dist = fittedGeometry.distance().value()
-            geometry.poni1 = fittedGeometry.poni1().value()
-            geometry.poni2 = fittedGeometry.poni2().value()
-            geometry.rot1 = fittedGeometry.rotation1().value()
-            geometry.rot2 = fittedGeometry.rotation2().value()
-            geometry.rot3 = fittedGeometry.rotation3().value()
-            geometry.wavelength = fittedGeometry.wavelength().value()
-
-        dialog.setData(detector, image, mask, colormap, geometry=geometry)
-=======
         dialog.setData(detector=detector,
                        image=image, mask=mask, colormap=colormap,
                        geometry=None)
->>>>>>> 66610f55
         dialog.exec_()
 
     def _updateModel(self, model):
